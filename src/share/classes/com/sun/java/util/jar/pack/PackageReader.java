--- conflicted
+++ resolved
@@ -444,11 +444,7 @@
     }
 
     void checkLegacy(String bandname) {
-<<<<<<< HEAD
-        if (this.pkg.package_majver < JAVA7_PACKAGE_MAJOR_VERSION) {
-=======
         if (packageVersion.lessThan(JAVA7_PACKAGE_VERSION)) {
->>>>>>> 90358ec8
             throw new RuntimeException("unexpected band " + bandname);
         }
     }
