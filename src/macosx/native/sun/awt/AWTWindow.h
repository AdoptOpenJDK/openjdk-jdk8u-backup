--- conflicted
+++ resolved
@@ -43,10 +43,7 @@
     NSSize javaMaxSize;
     jint styleBits;
     BOOL isEnabled;
-<<<<<<< HEAD
-=======
     NSWindow *nsWindow;
->>>>>>> 90358ec8
 }
 
 // An instance of either AWTWindow_Normal or AWTWindow_Panel
