/*
 * Copyright (c) 2006, 2014, Oracle and/or its affiliates. All rights reserved.
 * DO NOT ALTER OR REMOVE COPYRIGHT NOTICES OR THIS FILE HEADER.
 *
 * This code is free software; you can redistribute it and/or modify it
 * under the terms of the GNU General Public License version 2 only, as
 * published by the Free Software Foundation.
 *
 * This code is distributed in the hope that it will be useful, but WITHOUT
 * ANY WARRANTY; without even the implied warranty of MERCHANTABILITY or
 * FITNESS FOR A PARTICULAR PURPOSE.  See the GNU General Public License
 * version 2 for more details (a copy is included in the LICENSE file that
 * accompanied this code).
 *
 * You should have received a copy of the GNU General Public License version
 * 2 along with this work; if not, write to the Free Software Foundation,
 * Inc., 51 Franklin St, Fifth Floor, Boston, MA 02110-1301 USA.
 *
 * Please contact Oracle, 500 Oracle Parkway, Redwood Shores, CA 94065 USA
 * or visit www.oracle.com if you need additional information or have any
 * questions.
 *
 */

#include "precompiled.hpp"
#include "runtime/os.hpp"
#include "vm_version_sparc.hpp"

#include <sys/auxv.h>
#include <sys/auxv_SPARC.h>
#include <sys/systeminfo.h>
#include <kstat.h>
#include <picl.h>
#include <dlfcn.h>
#include <link.h>

extern "C" static int PICL_visit_cpu_helper(picl_nodehdl_t nodeh, void *result);

// Functions from the library we need (signatures should match those in picl.h)
extern "C" {
  typedef int (*picl_initialize_func_t)(void);
  typedef int (*picl_shutdown_func_t)(void);
  typedef int (*picl_get_root_func_t)(picl_nodehdl_t *nodehandle);
  typedef int (*picl_walk_tree_by_class_func_t)(picl_nodehdl_t rooth,
      const char *classname, void *c_args,
      int (*callback_fn)(picl_nodehdl_t hdl, void *args));
  typedef int (*picl_get_prop_by_name_func_t)(picl_nodehdl_t nodeh, const char *nm,
      picl_prophdl_t *ph);
  typedef int (*picl_get_propval_func_t)(picl_prophdl_t proph, void *valbuf, size_t sz);
  typedef int (*picl_get_propinfo_func_t)(picl_prophdl_t proph, picl_propinfo_t *pi);
}

class PICL {
  // Pointers to functions in the library
  picl_initialize_func_t _picl_initialize;
  picl_shutdown_func_t _picl_shutdown;
  picl_get_root_func_t _picl_get_root;
  picl_walk_tree_by_class_func_t _picl_walk_tree_by_class;
  picl_get_prop_by_name_func_t _picl_get_prop_by_name;
  picl_get_propval_func_t _picl_get_propval;
  picl_get_propinfo_func_t _picl_get_propinfo;
  // Handle to the library that is returned by dlopen
  void *_dl_handle;

  bool open_library();
  void close_library();

  template<typename FuncType> bool bind(FuncType& func, const char* name);
  bool bind_library_functions();

  // Get a value of the integer property. The value in the tree can be either 32 or 64 bit
  // depending on the platform. The result is converted to int.
  int get_int_property(picl_nodehdl_t nodeh, const char* name, int* result) {
    picl_propinfo_t pinfo;
    picl_prophdl_t proph;
    if (_picl_get_prop_by_name(nodeh, name, &proph) != PICL_SUCCESS ||
        _picl_get_propinfo(proph, &pinfo) != PICL_SUCCESS) {
      return PICL_FAILURE;
    }

    if (pinfo.type != PICL_PTYPE_INT && pinfo.type != PICL_PTYPE_UNSIGNED_INT) {
      assert(false, "Invalid property type");
      return PICL_FAILURE;
    }
    if (pinfo.size == sizeof(int64_t)) {
      int64_t val;
      if (_picl_get_propval(proph, &val, sizeof(int64_t)) != PICL_SUCCESS) {
        return PICL_FAILURE;
      }
      *result = static_cast<int>(val);
    } else if (pinfo.size == sizeof(int32_t)) {
      int32_t val;
      if (_picl_get_propval(proph, &val, sizeof(int32_t)) != PICL_SUCCESS) {
        return PICL_FAILURE;
      }
      *result = static_cast<int>(val);
    } else {
      assert(false, "Unexpected integer property size");
      return PICL_FAILURE;
    }
    return PICL_SUCCESS;
  }

  // Visitor and a state machine that visits integer properties and verifies that the
  // values are the same. Stores the unique value observed.
  class UniqueValueVisitor {
    PICL *_picl;
    enum {
      INITIAL,        // Start state, no assignments happened
      ASSIGNED,       // Assigned a value
      INCONSISTENT    // Inconsistent value seen
    } _state;
    int _value;
  public:
    UniqueValueVisitor(PICL* picl) : _picl(picl), _state(INITIAL) { }
    int value() {
      assert(_state == ASSIGNED, "Precondition");
      return _value;
    }
    void set_value(int value) {
      assert(_state == INITIAL, "Precondition");
      _value = value;
      _state = ASSIGNED;
    }
    bool is_initial()       { return _state == INITIAL;      }
    bool is_assigned()      { return _state == ASSIGNED;     }
    bool is_inconsistent()  { return _state == INCONSISTENT; }
    void set_inconsistent() { _state = INCONSISTENT;         }

    bool visit(picl_nodehdl_t nodeh, const char* name) {
      assert(!is_inconsistent(), "Precondition");
      int curr;
      if (_picl->get_int_property(nodeh, name, &curr) == PICL_SUCCESS) {
        if (!is_assigned()) { // first iteration
          set_value(curr);
        } else if (curr != value()) { // following iterations
          set_inconsistent();
        }
        return true;
      }
      return false;
    }
  };

  class CPUVisitor {
    UniqueValueVisitor _l1_visitor;
    UniqueValueVisitor _l2_visitor;
    int _limit; // number of times visit() can be run
  public:
    CPUVisitor(PICL *picl, int limit) : _l1_visitor(picl), _l2_visitor(picl), _limit(limit) {}
    static int visit(picl_nodehdl_t nodeh, void *arg) {
      CPUVisitor *cpu_visitor = static_cast<CPUVisitor*>(arg);
      UniqueValueVisitor* l1_visitor = cpu_visitor->l1_visitor();
      UniqueValueVisitor* l2_visitor = cpu_visitor->l2_visitor();
      if (!l1_visitor->is_inconsistent()) {
        l1_visitor->visit(nodeh, "l1-dcache-line-size");
      }
      static const char* l2_data_cache_line_property_name = NULL;
      // On the first visit determine the name of the l2 cache line size property and memoize it.
      if (l2_data_cache_line_property_name == NULL) {
        assert(!l2_visitor->is_inconsistent(), "First iteration cannot be inconsistent");
        l2_data_cache_line_property_name = "l2-cache-line-size";
        if (!l2_visitor->visit(nodeh, l2_data_cache_line_property_name)) {
          l2_data_cache_line_property_name = "l2-dcache-line-size";
          l2_visitor->visit(nodeh, l2_data_cache_line_property_name);
        }
      } else {
        if (!l2_visitor->is_inconsistent()) {
          l2_visitor->visit(nodeh, l2_data_cache_line_property_name);
        }
      }

      if (l1_visitor->is_inconsistent() && l2_visitor->is_inconsistent()) {
        return PICL_WALK_TERMINATE;
      }
      cpu_visitor->_limit--;
      if (cpu_visitor->_limit <= 0) {
        return PICL_WALK_TERMINATE;
      }
      return PICL_WALK_CONTINUE;
    }
    UniqueValueVisitor* l1_visitor() { return &_l1_visitor; }
    UniqueValueVisitor* l2_visitor() { return &_l2_visitor; }
  };
  int _L1_data_cache_line_size;
  int _L2_data_cache_line_size;
public:
  static int visit_cpu(picl_nodehdl_t nodeh, void *state) {
    return CPUVisitor::visit(nodeh, state);
  }

  PICL(bool is_fujitsu, bool is_sun4v) : _L1_data_cache_line_size(0), _L2_data_cache_line_size(0), _dl_handle(NULL) {
    if (!open_library()) {
      return;
    }
    if (_picl_initialize() == PICL_SUCCESS) {
      picl_nodehdl_t rooth;
      if (_picl_get_root(&rooth) == PICL_SUCCESS) {
        const char* cpu_class = "cpu";
        // If it's a Fujitsu machine, it's a "core"
        if (is_fujitsu) {
          cpu_class = "core";
        }
        CPUVisitor cpu_visitor(this, (is_sun4v && !is_fujitsu) ? 1 : os::processor_count());
        _picl_walk_tree_by_class(rooth, cpu_class, &cpu_visitor, PICL_visit_cpu_helper);
        if (cpu_visitor.l1_visitor()->is_assigned()) { // Is there a value?
          _L1_data_cache_line_size = cpu_visitor.l1_visitor()->value();
        }
        if (cpu_visitor.l2_visitor()->is_assigned()) {
          _L2_data_cache_line_size = cpu_visitor.l2_visitor()->value();
        }
      }
      _picl_shutdown();
    }
    close_library();
  }

  unsigned int L1_data_cache_line_size() const { return _L1_data_cache_line_size; }
  unsigned int L2_data_cache_line_size() const { return _L2_data_cache_line_size; }
};


extern "C" static int PICL_visit_cpu_helper(picl_nodehdl_t nodeh, void *result) {
  return PICL::visit_cpu(nodeh, result);
}

template<typename FuncType>
bool PICL::bind(FuncType& func, const char* name) {
  func = reinterpret_cast<FuncType>(dlsym(_dl_handle, name));
  return func != NULL;
}

bool PICL::bind_library_functions() {
  assert(_dl_handle != NULL, "library should be open");
  return bind(_picl_initialize,         "picl_initialize"        ) &&
         bind(_picl_shutdown,           "picl_shutdown"          ) &&
         bind(_picl_get_root,           "picl_get_root"          ) &&
         bind(_picl_walk_tree_by_class, "picl_walk_tree_by_class") &&
         bind(_picl_get_prop_by_name,   "picl_get_prop_by_name"  ) &&
         bind(_picl_get_propval,        "picl_get_propval"       ) &&
         bind(_picl_get_propinfo,       "picl_get_propinfo"      );
}

bool PICL::open_library() {
  _dl_handle = dlopen("libpicl.so.1", RTLD_LAZY);
  if (_dl_handle == NULL) {
    return false;
  }
  if (!bind_library_functions()) {
    assert(false, "unexpected PICL API change");
    close_library();
    return false;
  }
  return true;
}

void PICL::close_library() {
  assert(_dl_handle != NULL, "library should be open");
  dlclose(_dl_handle);
  _dl_handle = NULL;
}

// We need to keep these here as long as we have to build on Solaris
// versions before 10.

#ifndef SI_ARCHITECTURE_32
#define SI_ARCHITECTURE_32      516     /* basic 32-bit SI_ARCHITECTURE */
#endif

#ifndef SI_ARCHITECTURE_64
#define SI_ARCHITECTURE_64      517     /* basic 64-bit SI_ARCHITECTURE */
#endif

#ifndef SI_CPUBRAND
#define SI_CPUBRAND             523     /* return cpu brand string */
#endif

class Sysinfo {
  char* _string;
public:
  Sysinfo(int si) : _string(NULL) {
    char   tmp;
    size_t bufsize = sysinfo(si, &tmp, 1);

    if (bufsize != -1) {
      char* buf = (char*) os::malloc(bufsize, mtInternal);
      if (buf != NULL) {
        if (sysinfo(si, buf, bufsize) == bufsize) {
          _string = buf;
        } else {
          os::free(buf);
        }
      }
     }
   }

  ~Sysinfo() {
    if (_string != NULL) {
      os::free(_string);
    }
  }

  const char* value() const {
    return _string;
  }

  bool valid() const {
    return _string != NULL;
  }

  bool match(const char* s) const {
    return valid() ? strcmp(_string, s) == 0 : false;
  }

  bool match_substring(const char* s) const {
    return valid() ? strstr(_string, s) != NULL : false;
  }
};

class Sysconf {
  int _value;
public:
  Sysconf(int sc) : _value(-1) {
    _value = sysconf(sc);
  }
  bool valid() const {
    return _value != -1;
  }
  int value() const {
    return _value;
  }
};


#ifndef _SC_DCACHE_LINESZ
#define _SC_DCACHE_LINESZ       508     /* Data cache line size */
#endif

#ifndef _SC_L2CACHE_LINESZ
#define _SC_L2CACHE_LINESZ      527     /* Size of L2 cache line */
#endif


int VM_Version::platform_features(int features) {
  assert(os::Solaris::supports_getisax(), "getisax() must be available");

  // Check 32-bit architecture.
  if (Sysinfo(SI_ARCHITECTURE_32).match("sparc")) {
    features |= v8_instructions_m;
  }

  // Check 64-bit architecture.
  if (Sysinfo(SI_ARCHITECTURE_64).match("sparcv9")) {
    features |= generic_v9_m;
  }

  // Extract valid instruction set extensions.
  uint_t avs[2];
  uint_t avn = os::Solaris::getisax(avs, 2);
  assert(avn <= 2, "should return two or less av's");
  uint_t av = avs[0];

#ifndef PRODUCT
  if (PrintMiscellaneous && Verbose) {
    tty->print("getisax(2) returned: " PTR32_FORMAT, av);
    if (avn > 1) {
      tty->print(", " PTR32_FORMAT, avs[1]);
    }
    tty->cr();
  }
#endif

  if (av & AV_SPARC_MUL32)  features |= hardware_mul32_m;
  if (av & AV_SPARC_DIV32)  features |= hardware_div32_m;
  if (av & AV_SPARC_FSMULD) features |= hardware_fsmuld_m;
  if (av & AV_SPARC_V8PLUS) features |= v9_instructions_m;
  if (av & AV_SPARC_POPC)   features |= hardware_popc_m;
  if (av & AV_SPARC_VIS)    features |= vis1_instructions_m;
  if (av & AV_SPARC_VIS2)   features |= vis2_instructions_m;
  if (avn > 1) {
    uint_t av2 = avs[1];
#ifndef AV2_SPARC_SPARC5
#define AV2_SPARC_SPARC5 0x00000008 /* The 29 new fp and sub instructions */
#endif
    if (av2 & AV2_SPARC_SPARC5)       features |= sparc5_instructions_m;
  }

  // We only build on Solaris 10 and up, but some of the values below
  // are not defined on all versions of Solaris 10, so we define them,
  // if necessary.
#ifndef AV_SPARC_ASI_BLK_INIT
#define AV_SPARC_ASI_BLK_INIT 0x0080  /* ASI_BLK_INIT_xxx ASI */
#endif
  if (av & AV_SPARC_ASI_BLK_INIT) features |= blk_init_instructions_m;

#ifndef AV_SPARC_FMAF
#define AV_SPARC_FMAF 0x0100        /* Fused Multiply-Add */
#endif
  if (av & AV_SPARC_FMAF)         features |= fmaf_instructions_m;

#ifndef AV_SPARC_FMAU
#define AV_SPARC_FMAU    0x0200  /* Unfused Multiply-Add */
#endif
  if (av & AV_SPARC_FMAU)         features |= fmau_instructions_m;

#ifndef AV_SPARC_VIS3
#define AV_SPARC_VIS3    0x0400  /* VIS3 instruction set extensions */
#endif
  if (av & AV_SPARC_VIS3)         features |= vis3_instructions_m;

#ifndef AV_SPARC_CBCOND
#define AV_SPARC_CBCOND 0x10000000  /* compare and branch instrs supported */
#endif
  if (av & AV_SPARC_CBCOND)       features |= cbcond_instructions_m;

#ifndef AV_SPARC_AES
#define AV_SPARC_AES 0x00020000  /* aes instrs supported */
#endif
  if (av & AV_SPARC_AES)       features |= aes_instructions_m;

#ifndef AV_SPARC_SHA1
#define AV_SPARC_SHA1   0x00400000  /* sha1 instruction supported */
#endif
  if (av & AV_SPARC_SHA1)         features |= sha1_instruction_m;

#ifndef AV_SPARC_SHA256
#define AV_SPARC_SHA256 0x00800000  /* sha256 instruction supported */
#endif
  if (av & AV_SPARC_SHA256)       features |= sha256_instruction_m;

#ifndef AV_SPARC_SHA512
#define AV_SPARC_SHA512 0x01000000  /* sha512 instruction supported */
#endif
  if (av & AV_SPARC_SHA512)       features |= sha512_instruction_m;

  // Determine the machine type.
  if (Sysinfo(SI_MACHINE).match("sun4v")) {
    features |= sun4v_m;
  }

  // If SI_CPUBRAND works, that means Solaris 12 API to get the cache line sizes
  // is available to us as well
  Sysinfo cpu_info(SI_CPUBRAND);
  bool use_solaris_12_api = cpu_info.valid();
<<<<<<< HEAD
  const char* impl;
=======
  const char* impl = "unknown";
>>>>>>> d8c39675
  int impl_m = 0;
  if (use_solaris_12_api) {
    impl = cpu_info.value();
#ifndef PRODUCT
  if (PrintMiscellaneous && Verbose) {
    tty->print_cr("Parsing CPU implementation from %s", impl);
  }
#endif
    impl_m = parse_features(impl);
  } else {
    // Otherwise use kstat to determine the machine type.
    kstat_ctl_t* kc = kstat_open();
    if (kc != NULL) {
      kstat_t* ksp = kstat_lookup(kc, (char*)"cpu_info", -1, NULL);
      if (ksp != NULL) {
        if (kstat_read(kc, ksp, NULL) != -1 && ksp->ks_data != NULL) {
          kstat_named_t* knm = (kstat_named_t *)ksp->ks_data;
          for (int i = 0; i < ksp->ks_ndata; i++) {
            if (strcmp((const char*)&(knm[i].name), "implementation") == 0) {
              impl = KSTAT_NAMED_STR_PTR(&knm[i]);
#ifndef PRODUCT
              if (PrintMiscellaneous && Verbose) {
                tty->print_cr("Parsing CPU implementation from %s", impl);
              }
#endif
              impl_m = parse_features(impl);
              break;
            }
          }
        }
      }
      kstat_close(kc);
    }
  }
<<<<<<< HEAD
  assert(impl_m != 0, err_msg("Unknown CPU implementation %s", impl));
=======
  assert(impl_m != 0, err_msg("Unrecognized CPU implementation %s", impl));
>>>>>>> d8c39675
  features |= impl_m;

  bool is_sun4v = (features & sun4v_m) != 0;
  if (use_solaris_12_api && is_sun4v) {
    // If Solaris 12 API is supported and it's sun4v use sysconf() to get the cache line sizes
    Sysconf l1_dcache_line_size(_SC_DCACHE_LINESZ);
    if (l1_dcache_line_size.valid()) {
      _L1_data_cache_line_size =  l1_dcache_line_size.value();
    }

    Sysconf l2_dcache_line_size(_SC_L2CACHE_LINESZ);
    if (l2_dcache_line_size.valid()) {
      _L2_data_cache_line_size = l2_dcache_line_size.value();
    }
  } else {
    // Otherwise figure out the cache line sizes using PICL
    bool is_fujitsu = (features & sparc64_family_m) != 0;
    PICL picl(is_fujitsu, is_sun4v);
    _L1_data_cache_line_size = picl.L1_data_cache_line_size();
    _L2_data_cache_line_size = picl.L2_data_cache_line_size();
  }
  return features;
}<|MERGE_RESOLUTION|>--- conflicted
+++ resolved
@@ -442,11 +442,7 @@
   // is available to us as well
   Sysinfo cpu_info(SI_CPUBRAND);
   bool use_solaris_12_api = cpu_info.valid();
-<<<<<<< HEAD
-  const char* impl;
-=======
   const char* impl = "unknown";
->>>>>>> d8c39675
   int impl_m = 0;
   if (use_solaris_12_api) {
     impl = cpu_info.value();
@@ -481,11 +477,7 @@
       kstat_close(kc);
     }
   }
-<<<<<<< HEAD
-  assert(impl_m != 0, err_msg("Unknown CPU implementation %s", impl));
-=======
   assert(impl_m != 0, err_msg("Unrecognized CPU implementation %s", impl));
->>>>>>> d8c39675
   features |= impl_m;
 
   bool is_sun4v = (features & sun4v_m) != 0;
