/*
 * Copyright (c) 1999, 2016, Oracle and/or its affiliates. All rights reserved.
 * DO NOT ALTER OR REMOVE COPYRIGHT NOTICES OR THIS FILE HEADER.
 *
 * This code is free software; you can redistribute it and/or modify it
 * under the terms of the GNU General Public License version 2 only, as
 * published by the Free Software Foundation.
 *
 * This code is distributed in the hope that it will be useful, but WITHOUT
 * ANY WARRANTY; without even the implied warranty of MERCHANTABILITY or
 * FITNESS FOR A PARTICULAR PURPOSE.  See the GNU General Public License
 * version 2 for more details (a copy is included in the LICENSE file that
 * accompanied this code).
 *
 * You should have received a copy of the GNU General Public License version
 * 2 along with this work; if not, write to the Free Software Foundation,
 * Inc., 51 Franklin St, Fifth Floor, Boston, MA 02110-1301 USA.
 *
 * Please contact Oracle, 500 Oracle Parkway, Redwood Shores, CA 94065 USA
 * or visit www.oracle.com if you need additional information or have any
 * questions.
 *
 */

// no precompiled headers
#include "classfile/classLoader.hpp"
#include "classfile/systemDictionary.hpp"
#include "classfile/vmSymbols.hpp"
#include "code/icBuffer.hpp"
#include "code/vtableStubs.hpp"
#include "compiler/compileBroker.hpp"
#include "compiler/disassembler.hpp"
#include "interpreter/interpreter.hpp"
#include "jvm_linux.h"
#include "memory/allocation.inline.hpp"
#include "memory/filemap.hpp"
#include "mutex_linux.inline.hpp"
#include "oops/oop.inline.hpp"
#include "os_share_linux.hpp"
#include "prims/jniFastGetField.hpp"
#include "prims/jvm.h"
#include "prims/jvm_misc.hpp"
#include "runtime/arguments.hpp"
#include "runtime/extendedPC.hpp"
#include "runtime/globals.hpp"
#include "runtime/interfaceSupport.hpp"
#include "runtime/init.hpp"
#include "runtime/java.hpp"
#include "runtime/javaCalls.hpp"
#include "runtime/mutexLocker.hpp"
#include "runtime/objectMonitor.hpp"
#include "runtime/orderAccess.inline.hpp"
#include "runtime/osThread.hpp"
#include "runtime/perfMemory.hpp"
#include "runtime/sharedRuntime.hpp"
#include "runtime/statSampler.hpp"
#include "runtime/stubRoutines.hpp"
#include "runtime/thread.inline.hpp"
#include "runtime/threadCritical.hpp"
#include "runtime/timer.hpp"
#include "services/attachListener.hpp"
#include "services/memTracker.hpp"
#include "services/runtimeService.hpp"
#include "utilities/decoder.hpp"
#include "utilities/defaultStream.hpp"
#include "utilities/events.hpp"
#include "utilities/elfFile.hpp"
#include "utilities/growableArray.hpp"
#include "utilities/vmError.hpp"

// put OS-includes here
# include <sys/types.h>
# include <sys/mman.h>
# include <sys/stat.h>
# include <sys/select.h>
# include <pthread.h>
# include <signal.h>
# include <errno.h>
# include <dlfcn.h>
# include <stdio.h>
# include <unistd.h>
# include <sys/resource.h>
# include <pthread.h>
# include <sys/stat.h>
# include <sys/time.h>
# include <sys/times.h>
# include <sys/utsname.h>
# include <sys/socket.h>
# include <sys/wait.h>
# include <pwd.h>
# include <poll.h>
# include <semaphore.h>
# include <fcntl.h>
# include <string.h>
# include <syscall.h>
# include <sys/sysinfo.h>
# include <gnu/libc-version.h>
# include <sys/ipc.h>
# include <sys/shm.h>
# include <link.h>
# include <stdint.h>
# include <inttypes.h>
# include <sys/ioctl.h>

PRAGMA_FORMAT_MUTE_WARNINGS_FOR_GCC

#ifndef _GNU_SOURCE
  #define _GNU_SOURCE
  #include <sched.h>
  #undef _GNU_SOURCE
#else
  #include <sched.h>
#endif

// if RUSAGE_THREAD for getrusage() has not been defined, do it here. The code calling
// getrusage() is prepared to handle the associated failure.
#ifndef RUSAGE_THREAD
#define RUSAGE_THREAD   (1)               /* only the calling thread */
#endif

#define MAX_PATH    (2 * K)

#define MAX_SECS 100000000

// for timer info max values which include all bits
#define ALL_64_BITS CONST64(0xFFFFFFFFFFFFFFFF)

#define LARGEPAGES_BIT (1 << 6)
////////////////////////////////////////////////////////////////////////////////
// global variables
julong os::Linux::_physical_memory = 0;

address   os::Linux::_initial_thread_stack_bottom = NULL;
uintptr_t os::Linux::_initial_thread_stack_size   = 0;

int (*os::Linux::_clock_gettime)(clockid_t, struct timespec *) = NULL;
int (*os::Linux::_pthread_getcpuclockid)(pthread_t, clockid_t *) = NULL;
Mutex* os::Linux::_createThread_lock = NULL;
pthread_t os::Linux::_main_thread;
int os::Linux::_page_size = -1;
const int os::Linux::_vm_default_page_size = (8 * K);
bool os::Linux::_is_floating_stack = false;
bool os::Linux::_is_NPTL = false;
bool os::Linux::_supports_fast_thread_cpu_time = false;
const char * os::Linux::_glibc_version = NULL;
const char * os::Linux::_libpthread_version = NULL;
pthread_condattr_t os::Linux::_condattr[1];

static jlong initial_time_count=0;

static int clock_tics_per_sec = 100;

// For diagnostics to print a message once. see run_periodic_checks
static sigset_t check_signal_done;
static bool check_signals = true;

static pid_t _initial_pid = 0;

/* Signal number used to suspend/resume a thread */

/* do not use any signal number less than SIGSEGV, see 4355769 */
static int SR_signum = SIGUSR2;
sigset_t SR_sigset;

/* Used to protect dlsym() calls */
static pthread_mutex_t dl_mutex;

// Declarations
static void unpackTime(timespec* absTime, bool isAbsolute, jlong time);

// utility functions

static int SR_initialize();

julong os::available_memory() {
  return Linux::available_memory();
}

julong os::Linux::available_memory() {
  // values in struct sysinfo are "unsigned long"
  struct sysinfo si;
  sysinfo(&si);

  return (julong)si.freeram * si.mem_unit;
}

julong os::physical_memory() {
  return Linux::physical_memory();
}

////////////////////////////////////////////////////////////////////////////////
// environment support

bool os::getenv(const char* name, char* buf, int len) {
  const char* val = ::getenv(name);
  if (val != NULL && strlen(val) < (size_t)len) {
    strcpy(buf, val);
    return true;
  }
  if (len > 0) buf[0] = 0;  // return a null string
  return false;
}


// Return true if user is running as root.

bool os::have_special_privileges() {
  static bool init = false;
  static bool privileges = false;
  if (!init) {
    privileges = (getuid() != geteuid()) || (getgid() != getegid());
    init = true;
  }
  return privileges;
}


#ifndef SYS_gettid
// i386: 224, ia64: 1105, amd64: 186, sparc 143
  #ifdef __ia64__
    #define SYS_gettid 1105
  #else
    #ifdef __i386__
      #define SYS_gettid 224
    #else
      #ifdef __amd64__
        #define SYS_gettid 186
      #else
        #ifdef __sparc__
          #define SYS_gettid 143
        #else
          #error define gettid for the arch
        #endif
      #endif
    #endif
  #endif
#endif

// Cpu architecture string
static char cpu_arch[] = HOTSPOT_LIB_ARCH;

// pid_t gettid()
//
// Returns the kernel thread id of the currently running thread. Kernel
// thread id is used to access /proc.
//
// (Note that getpid() on LinuxThreads returns kernel thread id too; but
// on NPTL, it returns the same pid for all threads, as required by POSIX.)
//
pid_t os::Linux::gettid() {
  int rslt = syscall(SYS_gettid);
  if (rslt == -1) {
     // old kernel, no NPTL support
     return getpid();
  } else {
     return (pid_t)rslt;
  }
}

// Most versions of linux have a bug where the number of processors are
// determined by looking at the /proc file system.  In a chroot environment,
// the system call returns 1.  This causes the VM to act as if it is
// a single processor and elide locking (see is_MP() call).
static bool unsafe_chroot_detected = false;
static const char *unstable_chroot_error = "/proc file system not found.\n"
                     "Java may be unstable running multithreaded in a chroot "
                     "environment on Linux when /proc filesystem is not mounted.";

void os::Linux::initialize_system_info() {
  set_processor_count(sysconf(_SC_NPROCESSORS_CONF));
  if (processor_count() == 1) {
    pid_t pid = os::Linux::gettid();
    char fname[32];
    jio_snprintf(fname, sizeof(fname), "/proc/%d", pid);
    FILE *fp = fopen(fname, "r");
    if (fp == NULL) {
      unsafe_chroot_detected = true;
    } else {
      fclose(fp);
    }
  }
  _physical_memory = (julong)sysconf(_SC_PHYS_PAGES) * (julong)sysconf(_SC_PAGESIZE);
  assert(processor_count() > 0, "linux error");
}

void os::init_system_properties_values() {
  // The next steps are taken in the product version:
  //
  // Obtain the JAVA_HOME value from the location of libjvm.so.
  // This library should be located at:
  // <JAVA_HOME>/jre/lib/<arch>/{client|server}/libjvm.so.
  //
  // If "/jre/lib/" appears at the right place in the path, then we
  // assume libjvm.so is installed in a JDK and we use this path.
  //
  // Otherwise exit with message: "Could not create the Java virtual machine."
  //
  // The following extra steps are taken in the debugging version:
  //
  // If "/jre/lib/" does NOT appear at the right place in the path
  // instead of exit check for $JAVA_HOME environment variable.
  //
  // If it is defined and we are able to locate $JAVA_HOME/jre/lib/<arch>,
  // then we append a fake suffix "hotspot/libjvm.so" to this path so
  // it looks like libjvm.so is installed there
  // <JAVA_HOME>/jre/lib/<arch>/hotspot/libjvm.so.
  //
  // Otherwise exit.
  //
  // Important note: if the location of libjvm.so changes this
  // code needs to be changed accordingly.

// See ld(1):
//      The linker uses the following search paths to locate required
//      shared libraries:
//        1: ...
//        ...
//        7: The default directories, normally /lib and /usr/lib.
#if defined(AMD64) || defined(_LP64) && (defined(SPARC) || defined(PPC) || defined(S390))
#define DEFAULT_LIBPATH "/usr/lib64:/lib64:/lib:/usr/lib"
#else
#define DEFAULT_LIBPATH "/lib:/usr/lib"
#endif

// Base path of extensions installed on the system.
#define SYS_EXT_DIR     "/usr/java/packages"
#define EXTENSIONS_DIR  "/lib/ext"
#define ENDORSED_DIR    "/lib/endorsed"

  // Buffer that fits several sprintfs.
  // Note that the space for the colon and the trailing null are provided
  // by the nulls included by the sizeof operator.
  const size_t bufsize =
    MAX3((size_t)MAXPATHLEN,  // For dll_dir & friends.
         (size_t)MAXPATHLEN + sizeof(EXTENSIONS_DIR) + sizeof(SYS_EXT_DIR) + sizeof(EXTENSIONS_DIR), // extensions dir
         (size_t)MAXPATHLEN + sizeof(ENDORSED_DIR)); // endorsed dir
  char *buf = (char *)NEW_C_HEAP_ARRAY(char, bufsize, mtInternal);

  // sysclasspath, java_home, dll_dir
  {
    char *pslash;
    os::jvm_path(buf, bufsize);

    // Found the full path to libjvm.so.
    // Now cut the path to <java_home>/jre if we can.
    *(strrchr(buf, '/')) = '\0'; // Get rid of /libjvm.so.
    pslash = strrchr(buf, '/');
    if (pslash != NULL) {
      *pslash = '\0';            // Get rid of /{client|server|hotspot}.
    }
    Arguments::set_dll_dir(buf);

    if (pslash != NULL) {
      pslash = strrchr(buf, '/');
      if (pslash != NULL) {
        *pslash = '\0';          // Get rid of /<arch>.
        pslash = strrchr(buf, '/');
        if (pslash != NULL) {
          *pslash = '\0';        // Get rid of /lib.
        }
      }
    }
    Arguments::set_java_home(buf);
    set_boot_path('/', ':');
  }

  // Where to look for native libraries.
  //
  // Note: Due to a legacy implementation, most of the library path
  // is set in the launcher. This was to accomodate linking restrictions
  // on legacy Linux implementations (which are no longer supported).
  // Eventually, all the library path setting will be done here.
  //
  // However, to prevent the proliferation of improperly built native
  // libraries, the new path component /usr/java/packages is added here.
  // Eventually, all the library path setting will be done here.
  {
    // Get the user setting of LD_LIBRARY_PATH, and prepended it. It
    // should always exist (until the legacy problem cited above is
    // addressed).
    const char *v = ::getenv("LD_LIBRARY_PATH");
    const char *v_colon = ":";
    if (v == NULL) { v = ""; v_colon = ""; }
    // That's +1 for the colon and +1 for the trailing '\0'.
    char *ld_library_path = (char *)NEW_C_HEAP_ARRAY(char,
                                                     strlen(v) + 1 +
                                                     sizeof(SYS_EXT_DIR) + sizeof("/lib/") + strlen(cpu_arch) + sizeof(DEFAULT_LIBPATH) + 1,
                                                     mtInternal);
    sprintf(ld_library_path, "%s%s" SYS_EXT_DIR "/lib/%s:" DEFAULT_LIBPATH, v, v_colon, cpu_arch);
    Arguments::set_library_path(ld_library_path);
    FREE_C_HEAP_ARRAY(char, ld_library_path, mtInternal);
  }

  // Extensions directories.
  sprintf(buf, "%s" EXTENSIONS_DIR ":" SYS_EXT_DIR EXTENSIONS_DIR, Arguments::get_java_home());
  Arguments::set_ext_dirs(buf);

  // Endorsed standards default directory.
  sprintf(buf, "%s" ENDORSED_DIR, Arguments::get_java_home());
  Arguments::set_endorsed_dirs(buf);

  FREE_C_HEAP_ARRAY(char, buf, mtInternal);

#undef DEFAULT_LIBPATH
#undef SYS_EXT_DIR
#undef EXTENSIONS_DIR
#undef ENDORSED_DIR
}

////////////////////////////////////////////////////////////////////////////////
// breakpoint support

void os::breakpoint() {
  BREAKPOINT;
}

extern "C" void breakpoint() {
  // use debugger to set breakpoint here
}

////////////////////////////////////////////////////////////////////////////////
// signal support

debug_only(static bool signal_sets_initialized = false);
static sigset_t unblocked_sigs, vm_sigs, allowdebug_blocked_sigs;

bool os::Linux::is_sig_ignored(int sig) {
      struct sigaction oact;
      sigaction(sig, (struct sigaction*)NULL, &oact);
      void* ohlr = oact.sa_sigaction ? CAST_FROM_FN_PTR(void*,  oact.sa_sigaction)
                                     : CAST_FROM_FN_PTR(void*,  oact.sa_handler);
      if (ohlr == CAST_FROM_FN_PTR(void*, SIG_IGN))
           return true;
      else
           return false;
}

void os::Linux::signal_sets_init() {
  // Should also have an assertion stating we are still single-threaded.
  assert(!signal_sets_initialized, "Already initialized");
  // Fill in signals that are necessarily unblocked for all threads in
  // the VM. Currently, we unblock the following signals:
  // SHUTDOWN{1,2,3}_SIGNAL: for shutdown hooks support (unless over-ridden
  //                         by -Xrs (=ReduceSignalUsage));
  // BREAK_SIGNAL which is unblocked only by the VM thread and blocked by all
  // other threads. The "ReduceSignalUsage" boolean tells us not to alter
  // the dispositions or masks wrt these signals.
  // Programs embedding the VM that want to use the above signals for their
  // own purposes must, at this time, use the "-Xrs" option to prevent
  // interference with shutdown hooks and BREAK_SIGNAL thread dumping.
  // (See bug 4345157, and other related bugs).
  // In reality, though, unblocking these signals is really a nop, since
  // these signals are not blocked by default.
  sigemptyset(&unblocked_sigs);
  sigemptyset(&allowdebug_blocked_sigs);
  sigaddset(&unblocked_sigs, SIGILL);
  sigaddset(&unblocked_sigs, SIGSEGV);
  sigaddset(&unblocked_sigs, SIGBUS);
  sigaddset(&unblocked_sigs, SIGFPE);
#if defined(PPC64)
  sigaddset(&unblocked_sigs, SIGTRAP);
#endif
  sigaddset(&unblocked_sigs, SR_signum);

  if (!ReduceSignalUsage) {
   if (!os::Linux::is_sig_ignored(SHUTDOWN1_SIGNAL)) {
      sigaddset(&unblocked_sigs, SHUTDOWN1_SIGNAL);
      sigaddset(&allowdebug_blocked_sigs, SHUTDOWN1_SIGNAL);
   }
   if (!os::Linux::is_sig_ignored(SHUTDOWN2_SIGNAL)) {
      sigaddset(&unblocked_sigs, SHUTDOWN2_SIGNAL);
      sigaddset(&allowdebug_blocked_sigs, SHUTDOWN2_SIGNAL);
   }
   if (!os::Linux::is_sig_ignored(SHUTDOWN3_SIGNAL)) {
      sigaddset(&unblocked_sigs, SHUTDOWN3_SIGNAL);
      sigaddset(&allowdebug_blocked_sigs, SHUTDOWN3_SIGNAL);
   }
  }
  // Fill in signals that are blocked by all but the VM thread.
  sigemptyset(&vm_sigs);
  if (!ReduceSignalUsage)
    sigaddset(&vm_sigs, BREAK_SIGNAL);
  debug_only(signal_sets_initialized = true);

}

// These are signals that are unblocked while a thread is running Java.
// (For some reason, they get blocked by default.)
sigset_t* os::Linux::unblocked_signals() {
  assert(signal_sets_initialized, "Not initialized");
  return &unblocked_sigs;
}

// These are the signals that are blocked while a (non-VM) thread is
// running Java. Only the VM thread handles these signals.
sigset_t* os::Linux::vm_signals() {
  assert(signal_sets_initialized, "Not initialized");
  return &vm_sigs;
}

// These are signals that are blocked during cond_wait to allow debugger in
sigset_t* os::Linux::allowdebug_blocked_signals() {
  assert(signal_sets_initialized, "Not initialized");
  return &allowdebug_blocked_sigs;
}

void os::Linux::hotspot_sigmask(Thread* thread) {

  //Save caller's signal mask before setting VM signal mask
  sigset_t caller_sigmask;
  pthread_sigmask(SIG_BLOCK, NULL, &caller_sigmask);

  OSThread* osthread = thread->osthread();
  osthread->set_caller_sigmask(caller_sigmask);

  pthread_sigmask(SIG_UNBLOCK, os::Linux::unblocked_signals(), NULL);

  if (!ReduceSignalUsage) {
    if (thread->is_VM_thread()) {
      // Only the VM thread handles BREAK_SIGNAL ...
      pthread_sigmask(SIG_UNBLOCK, vm_signals(), NULL);
    } else {
      // ... all other threads block BREAK_SIGNAL
      pthread_sigmask(SIG_BLOCK, vm_signals(), NULL);
    }
  }
}

//////////////////////////////////////////////////////////////////////////////
// detecting pthread library

void os::Linux::libpthread_init() {
  // Save glibc and pthread version strings. Note that _CS_GNU_LIBC_VERSION
  // and _CS_GNU_LIBPTHREAD_VERSION are supported in glibc >= 2.3.2. Use a
  // generic name for earlier versions.
  // Define macros here so we can build HotSpot on old systems.
# ifndef _CS_GNU_LIBC_VERSION
# define _CS_GNU_LIBC_VERSION 2
# endif
# ifndef _CS_GNU_LIBPTHREAD_VERSION
# define _CS_GNU_LIBPTHREAD_VERSION 3
# endif

  size_t n = confstr(_CS_GNU_LIBC_VERSION, NULL, 0);
  if (n > 0) {
     char *str = (char *)malloc(n, mtInternal);
     confstr(_CS_GNU_LIBC_VERSION, str, n);
     os::Linux::set_glibc_version(str);
  } else {
     // _CS_GNU_LIBC_VERSION is not supported, try gnu_get_libc_version()
     static char _gnu_libc_version[32];
     jio_snprintf(_gnu_libc_version, sizeof(_gnu_libc_version),
              "glibc %s %s", gnu_get_libc_version(), gnu_get_libc_release());
     os::Linux::set_glibc_version(_gnu_libc_version);
  }

  n = confstr(_CS_GNU_LIBPTHREAD_VERSION, NULL, 0);
  if (n > 0) {
     char *str = (char *)malloc(n, mtInternal);
     confstr(_CS_GNU_LIBPTHREAD_VERSION, str, n);
     // Vanilla RH-9 (glibc 2.3.2) has a bug that confstr() always tells
     // us "NPTL-0.29" even we are running with LinuxThreads. Check if this
     // is the case. LinuxThreads has a hard limit on max number of threads.
     // So sysconf(_SC_THREAD_THREADS_MAX) will return a positive value.
     // On the other hand, NPTL does not have such a limit, sysconf()
     // will return -1 and errno is not changed. Check if it is really NPTL.
     if (strcmp(os::Linux::glibc_version(), "glibc 2.3.2") == 0 &&
         strstr(str, "NPTL") &&
         sysconf(_SC_THREAD_THREADS_MAX) > 0) {
       free(str);
       os::Linux::set_libpthread_version("linuxthreads");
     } else {
       os::Linux::set_libpthread_version(str);
     }
  } else {
    // glibc before 2.3.2 only has LinuxThreads.
    os::Linux::set_libpthread_version("linuxthreads");
  }

  if (strstr(libpthread_version(), "NPTL")) {
     os::Linux::set_is_NPTL();
  } else {
     os::Linux::set_is_LinuxThreads();
  }

  // LinuxThreads have two flavors: floating-stack mode, which allows variable
  // stack size; and fixed-stack mode. NPTL is always floating-stack.
  if (os::Linux::is_NPTL() || os::Linux::supports_variable_stack_size()) {
     os::Linux::set_is_floating_stack();
  }
}

/////////////////////////////////////////////////////////////////////////////
// thread stack

// Force Linux kernel to expand current thread stack. If "bottom" is close
// to the stack guard, caller should block all signals.
//
// MAP_GROWSDOWN:
//   A special mmap() flag that is used to implement thread stacks. It tells
//   kernel that the memory region should extend downwards when needed. This
//   allows early versions of LinuxThreads to only mmap the first few pages
//   when creating a new thread. Linux kernel will automatically expand thread
//   stack as needed (on page faults).
//
//   However, because the memory region of a MAP_GROWSDOWN stack can grow on
//   demand, if a page fault happens outside an already mapped MAP_GROWSDOWN
//   region, it's hard to tell if the fault is due to a legitimate stack
//   access or because of reading/writing non-exist memory (e.g. buffer
//   overrun). As a rule, if the fault happens below current stack pointer,
//   Linux kernel does not expand stack, instead a SIGSEGV is sent to the
//   application (see Linux kernel fault.c).
//
//   This Linux feature can cause SIGSEGV when VM bangs thread stack for
//   stack overflow detection.
//
//   Newer version of LinuxThreads (since glibc-2.2, or, RH-7.x) and NPTL do
//   not use this flag. However, the stack of initial thread is not created
//   by pthread, it is still MAP_GROWSDOWN. Also it's possible (though
//   unlikely) that user code can create a thread with MAP_GROWSDOWN stack
//   and then attach the thread to JVM.
//
// To get around the problem and allow stack banging on Linux, we need to
// manually expand thread stack after receiving the SIGSEGV.
//
// There are two ways to expand thread stack to address "bottom", we used
// both of them in JVM before 1.5:
//   1. adjust stack pointer first so that it is below "bottom", and then
//      touch "bottom"
//   2. mmap() the page in question
//
// Now alternate signal stack is gone, it's harder to use 2. For instance,
// if current sp is already near the lower end of page 101, and we need to
// call mmap() to map page 100, it is possible that part of the mmap() frame
// will be placed in page 100. When page 100 is mapped, it is zero-filled.
// That will destroy the mmap() frame and cause VM to crash.
//
// The following code works by adjusting sp first, then accessing the "bottom"
// page to force a page fault. Linux kernel will then automatically expand the
// stack mapping.
//
// _expand_stack_to() assumes its frame size is less than page size, which
// should always be true if the function is not inlined.

#if __GNUC__ < 3    // gcc 2.x does not support noinline attribute
#define NOINLINE
#else
#define NOINLINE __attribute__ ((noinline))
#endif

static void _expand_stack_to(address bottom) NOINLINE;

static void _expand_stack_to(address bottom) {
  address sp;
  size_t size;
  volatile char *p;

  // Adjust bottom to point to the largest address within the same page, it
  // gives us a one-page buffer if alloca() allocates slightly more memory.
  bottom = (address)align_size_down((uintptr_t)bottom, os::Linux::page_size());
  bottom += os::Linux::page_size() - 1;

  // sp might be slightly above current stack pointer; if that's the case, we
  // will alloca() a little more space than necessary, which is OK. Don't use
  // os::current_stack_pointer(), as its result can be slightly below current
  // stack pointer, causing us to not alloca enough to reach "bottom".
  sp = (address)&sp;

  if (sp > bottom) {
    size = sp - bottom;
    p = (volatile char *)alloca(size);
    assert(p != NULL && p <= (volatile char *)bottom, "alloca problem?");
    p[0] = '\0';
  }
}

bool os::Linux::manually_expand_stack(JavaThread * t, address addr) {
  assert(t!=NULL, "just checking");
  assert(t->osthread()->expanding_stack(), "expand should be set");
  assert(t->stack_base() != NULL, "stack_base was not initialized");

  if (addr <  t->stack_base() && addr >= t->stack_yellow_zone_base()) {
    sigset_t mask_all, old_sigset;
    sigfillset(&mask_all);
    pthread_sigmask(SIG_SETMASK, &mask_all, &old_sigset);
    _expand_stack_to(addr);
    pthread_sigmask(SIG_SETMASK, &old_sigset, NULL);
    return true;
  }
  return false;
}

//////////////////////////////////////////////////////////////////////////////
// create new thread

static address highest_vm_reserved_address();

// check if it's safe to start a new thread
static bool _thread_safety_check(Thread* thread) {
  if (os::Linux::is_LinuxThreads() && !os::Linux::is_floating_stack()) {
    // Fixed stack LinuxThreads (SuSE Linux/x86, and some versions of Redhat)
    //   Heap is mmap'ed at lower end of memory space. Thread stacks are
    //   allocated (MAP_FIXED) from high address space. Every thread stack
    //   occupies a fixed size slot (usually 2Mbytes, but user can change
    //   it to other values if they rebuild LinuxThreads).
    //
    // Problem with MAP_FIXED is that mmap() can still succeed even part of
    // the memory region has already been mmap'ed. That means if we have too
    // many threads and/or very large heap, eventually thread stack will
    // collide with heap.
    //
    // Here we try to prevent heap/stack collision by comparing current
    // stack bottom with the highest address that has been mmap'ed by JVM
    // plus a safety margin for memory maps created by native code.
    //
    // This feature can be disabled by setting ThreadSafetyMargin to 0
    //
    if (ThreadSafetyMargin > 0) {
      address stack_bottom = os::current_stack_base() - os::current_stack_size();

      // not safe if our stack extends below the safety margin
      return stack_bottom - ThreadSafetyMargin >= highest_vm_reserved_address();
    } else {
      return true;
    }
  } else {
    // Floating stack LinuxThreads or NPTL:
    //   Unlike fixed stack LinuxThreads, thread stacks are not MAP_FIXED. When
    //   there's not enough space left, pthread_create() will fail. If we come
    //   here, that means enough space has been reserved for stack.
    return true;
  }
}

// Thread start routine for all newly created threads
static void *java_start(Thread *thread) {
  // Try to randomize the cache line index of hot stack frames.
  // This helps when threads of the same stack traces evict each other's
  // cache lines. The threads can be either from the same JVM instance, or
  // from different JVM instances. The benefit is especially true for
  // processors with hyperthreading technology.
  static int counter = 0;
  int pid = os::current_process_id();
  alloca(((pid ^ counter++) & 7) * 128);

  ThreadLocalStorage::set_thread(thread);

  OSThread* osthread = thread->osthread();
  Monitor* sync = osthread->startThread_lock();

  // non floating stack LinuxThreads needs extra check, see above
  if (!_thread_safety_check(thread)) {
    // notify parent thread
    MutexLockerEx ml(sync, Mutex::_no_safepoint_check_flag);
    osthread->set_state(ZOMBIE);
    sync->notify_all();
    return NULL;
  }

  // thread_id is kernel thread id (similar to Solaris LWP id)
  osthread->set_thread_id(os::Linux::gettid());

  if (UseNUMA) {
    int lgrp_id = os::numa_get_group_id();
    if (lgrp_id != -1) {
      thread->set_lgrp_id(lgrp_id);
    }
  }
  // initialize signal mask for this thread
  os::Linux::hotspot_sigmask(thread);

  // initialize floating point control register
  os::Linux::init_thread_fpu_state();

  // handshaking with parent thread
  {
    MutexLockerEx ml(sync, Mutex::_no_safepoint_check_flag);

    // notify parent thread
    osthread->set_state(INITIALIZED);
    sync->notify_all();

    // wait until os::start_thread()
    while (osthread->get_state() == INITIALIZED) {
      sync->wait(Mutex::_no_safepoint_check_flag);
    }
  }

  // call one more level start routine
  thread->run();

  return 0;
}

bool os::create_thread(Thread* thread, ThreadType thr_type, size_t stack_size) {
  assert(thread->osthread() == NULL, "caller responsible");

  // Allocate the OSThread object
  OSThread* osthread = new OSThread(NULL, NULL);
  if (osthread == NULL) {
    return false;
  }

  // set the correct thread state
  osthread->set_thread_type(thr_type);

  // Initial state is ALLOCATED but not INITIALIZED
  osthread->set_state(ALLOCATED);

  thread->set_osthread(osthread);

  // init thread attributes
  pthread_attr_t attr;
  pthread_attr_init(&attr);
  pthread_attr_setdetachstate(&attr, PTHREAD_CREATE_DETACHED);

  // stack size
  if (os::Linux::supports_variable_stack_size()) {
    // calculate stack size if it's not specified by caller
    if (stack_size == 0) {
      stack_size = os::Linux::default_stack_size(thr_type);

      switch (thr_type) {
      case os::java_thread:
        // Java threads use ThreadStackSize which default value can be
        // changed with the flag -Xss
        assert (JavaThread::stack_size_at_create() > 0, "this should be set");
        stack_size = JavaThread::stack_size_at_create();
        break;
      case os::compiler_thread:
        if (CompilerThreadStackSize > 0) {
          stack_size = (size_t)(CompilerThreadStackSize * K);
          break;
        } // else fall through:
          // use VMThreadStackSize if CompilerThreadStackSize is not defined
      case os::vm_thread:
      case os::pgc_thread:
      case os::cgc_thread:
      case os::watcher_thread:
        if (VMThreadStackSize > 0) stack_size = (size_t)(VMThreadStackSize * K);
        break;
      }
    }

    stack_size = MAX2(stack_size, os::Linux::min_stack_allowed);
    pthread_attr_setstacksize(&attr, stack_size);
  } else {
    // let pthread_create() pick the default value.
  }

  // glibc guard page
  pthread_attr_setguardsize(&attr, os::Linux::default_guard_size(thr_type));

  ThreadState state;

  {
    // Serialize thread creation if we are running with fixed stack LinuxThreads
    bool lock = os::Linux::is_LinuxThreads() && !os::Linux::is_floating_stack();
    if (lock) {
      os::Linux::createThread_lock()->lock_without_safepoint_check();
    }

    pthread_t tid;
    int ret = pthread_create(&tid, &attr, (void* (*)(void*)) java_start, thread);

    pthread_attr_destroy(&attr);

    if (ret != 0) {
      if (PrintMiscellaneous && (Verbose || WizardMode)) {
        perror("pthread_create()");
      }
      // Need to clean up stuff we've allocated so far
      thread->set_osthread(NULL);
      delete osthread;
      if (lock) os::Linux::createThread_lock()->unlock();
      return false;
    }

    // Store pthread info into the OSThread
    osthread->set_pthread_id(tid);

    // Wait until child thread is either initialized or aborted
    {
      Monitor* sync_with_child = osthread->startThread_lock();
      MutexLockerEx ml(sync_with_child, Mutex::_no_safepoint_check_flag);
      while ((state = osthread->get_state()) == ALLOCATED) {
        sync_with_child->wait(Mutex::_no_safepoint_check_flag);
      }
    }

    if (lock) {
      os::Linux::createThread_lock()->unlock();
    }
  }

  // Aborted due to thread limit being reached
  if (state == ZOMBIE) {
      thread->set_osthread(NULL);
      delete osthread;
      return false;
  }

  // The thread is returned suspended (in state INITIALIZED),
  // and is started higher up in the call chain
  assert(state == INITIALIZED, "race condition");
  return true;
}

/////////////////////////////////////////////////////////////////////////////
// attach existing thread

// bootstrap the main thread
bool os::create_main_thread(JavaThread* thread) {
  assert(os::Linux::_main_thread == pthread_self(), "should be called inside main thread");
  return create_attached_thread(thread);
}

bool os::create_attached_thread(JavaThread* thread) {
#ifdef ASSERT
    thread->verify_not_published();
#endif

  // Allocate the OSThread object
  OSThread* osthread = new OSThread(NULL, NULL);

  if (osthread == NULL) {
    return false;
  }

  // Store pthread info into the OSThread
  osthread->set_thread_id(os::Linux::gettid());
  osthread->set_pthread_id(::pthread_self());

  // initialize floating point control register
  os::Linux::init_thread_fpu_state();

  // Initial thread state is RUNNABLE
  osthread->set_state(RUNNABLE);

  thread->set_osthread(osthread);

  if (UseNUMA) {
    int lgrp_id = os::numa_get_group_id();
    if (lgrp_id != -1) {
      thread->set_lgrp_id(lgrp_id);
    }
  }

  if (os::Linux::is_initial_thread()) {
    // If current thread is initial thread, its stack is mapped on demand,
    // see notes about MAP_GROWSDOWN. Here we try to force kernel to map
    // the entire stack region to avoid SEGV in stack banging.
    // It is also useful to get around the heap-stack-gap problem on SuSE
    // kernel (see 4821821 for details). We first expand stack to the top
    // of yellow zone, then enable stack yellow zone (order is significant,
    // enabling yellow zone first will crash JVM on SuSE Linux), so there
    // is no gap between the last two virtual memory regions.

    JavaThread *jt = (JavaThread *)thread;
    address addr = jt->stack_yellow_zone_base();
    assert(addr != NULL, "initialization problem?");
    assert(jt->stack_available(addr) > 0, "stack guard should not be enabled");

    osthread->set_expanding_stack();
    os::Linux::manually_expand_stack(jt, addr);
    osthread->clear_expanding_stack();
  }

  // initialize signal mask for this thread
  // and save the caller's signal mask
  os::Linux::hotspot_sigmask(thread);

  return true;
}

void os::pd_start_thread(Thread* thread) {
  OSThread * osthread = thread->osthread();
  assert(osthread->get_state() != INITIALIZED, "just checking");
  Monitor* sync_with_child = osthread->startThread_lock();
  MutexLockerEx ml(sync_with_child, Mutex::_no_safepoint_check_flag);
  sync_with_child->notify();
}

// Free Linux resources related to the OSThread
void os::free_thread(OSThread* osthread) {
  assert(osthread != NULL, "osthread not set");

  if (Thread::current()->osthread() == osthread) {
    // Restore caller's signal mask
    sigset_t sigmask = osthread->caller_sigmask();
    pthread_sigmask(SIG_SETMASK, &sigmask, NULL);
   }

  delete osthread;
}

//////////////////////////////////////////////////////////////////////////////
// thread local storage

// Restore the thread pointer if the destructor is called. This is in case
// someone from JNI code sets up a destructor with pthread_key_create to run
// detachCurrentThread on thread death. Unless we restore the thread pointer we
// will hang or crash. When detachCurrentThread is called the key will be set
// to null and we will not be called again. If detachCurrentThread is never
// called we could loop forever depending on the pthread implementation.
static void restore_thread_pointer(void* p) {
  Thread* thread = (Thread*) p;
  os::thread_local_storage_at_put(ThreadLocalStorage::thread_index(), thread);
}

int os::allocate_thread_local_storage() {
  pthread_key_t key;
  int rslt = pthread_key_create(&key, restore_thread_pointer);
  assert(rslt == 0, "cannot allocate thread local storage");
  return (int)key;
}

// Note: This is currently not used by VM, as we don't destroy TLS key
// on VM exit.
void os::free_thread_local_storage(int index) {
  int rslt = pthread_key_delete((pthread_key_t)index);
  assert(rslt == 0, "invalid index");
}

void os::thread_local_storage_at_put(int index, void* value) {
  int rslt = pthread_setspecific((pthread_key_t)index, value);
  assert(rslt == 0, "pthread_setspecific failed");
}

extern "C" Thread* get_thread() {
  return ThreadLocalStorage::thread();
}

//////////////////////////////////////////////////////////////////////////////
// initial thread

// Check if current thread is the initial thread, similar to Solaris thr_main.
bool os::Linux::is_initial_thread(void) {
  char dummy;
  // If called before init complete, thread stack bottom will be null.
  // Can be called if fatal error occurs before initialization.
  if (initial_thread_stack_bottom() == NULL) return false;
  assert(initial_thread_stack_bottom() != NULL &&
         initial_thread_stack_size()   != 0,
         "os::init did not locate initial thread's stack region");
  if ((address)&dummy >= initial_thread_stack_bottom() &&
      (address)&dummy < initial_thread_stack_bottom() + initial_thread_stack_size())
       return true;
  else return false;
}

// Find the virtual memory area that contains addr
static bool find_vma(address addr, address* vma_low, address* vma_high) {
  FILE *fp = fopen("/proc/self/maps", "r");
  if (fp) {
    address low, high;
    while (!feof(fp)) {
      if (fscanf(fp, "%p-%p", &low, &high) == 2) {
        if (low <= addr && addr < high) {
           if (vma_low)  *vma_low  = low;
           if (vma_high) *vma_high = high;
           fclose (fp);
           return true;
        }
      }
      for (;;) {
        int ch = fgetc(fp);
        if (ch == EOF || ch == (int)'\n') break;
      }
    }
    fclose(fp);
  }
  return false;
}

// Locate initial thread stack. This special handling of initial thread stack
// is needed because pthread_getattr_np() on most (all?) Linux distros returns
// bogus value for the primordial process thread. While the launcher has created
// the VM in a new thread since JDK 6, we still have to allow for the use of the
// JNI invocation API from a primordial thread.
void os::Linux::capture_initial_stack(size_t max_size) {

  // max_size is either 0 (which means accept OS default for thread stacks) or
  // a user-specified value known to be at least the minimum needed. If we
  // are actually on the primordial thread we can make it appear that we have a
  // smaller max_size stack by inserting the guard pages at that location. But we
  // cannot do anything to emulate a larger stack than what has been provided by
  // the OS or threading library. In fact if we try to use a stack greater than
  // what is set by rlimit then we will crash the hosting process.

  // Maximum stack size is the easy part, get it from RLIMIT_STACK.
  // If this is "unlimited" then it will be a huge value.
  struct rlimit rlim;
  getrlimit(RLIMIT_STACK, &rlim);
  size_t stack_size = rlim.rlim_cur;

  // 6308388: a bug in ld.so will relocate its own .data section to the
  //   lower end of primordial stack; reduce ulimit -s value a little bit
  //   so we won't install guard page on ld.so's data section.
  stack_size -= 2 * page_size();

  // Try to figure out where the stack base (top) is. This is harder.
  //
  // When an application is started, glibc saves the initial stack pointer in
  // a global variable "__libc_stack_end", which is then used by system
  // libraries. __libc_stack_end should be pretty close to stack top. The
  // variable is available since the very early days. However, because it is
  // a private interface, it could disappear in the future.
  //
  // Linux kernel saves start_stack information in /proc/<pid>/stat. Similar
  // to __libc_stack_end, it is very close to stack top, but isn't the real
  // stack top. Note that /proc may not exist if VM is running as a chroot
  // program, so reading /proc/<pid>/stat could fail. Also the contents of
  // /proc/<pid>/stat could change in the future (though unlikely).
  //
  // We try __libc_stack_end first. If that doesn't work, look for
  // /proc/<pid>/stat. If neither of them works, we use current stack pointer
  // as a hint, which should work well in most cases.

  uintptr_t stack_start;

  // try __libc_stack_end first
  uintptr_t *p = (uintptr_t *)dlsym(RTLD_DEFAULT, "__libc_stack_end");
  if (p && *p) {
    stack_start = *p;
  } else {
    // see if we can get the start_stack field from /proc/self/stat
    FILE *fp;
    int pid;
    char state;
    int ppid;
    int pgrp;
    int session;
    int nr;
    int tpgrp;
    unsigned long flags;
    unsigned long minflt;
    unsigned long cminflt;
    unsigned long majflt;
    unsigned long cmajflt;
    unsigned long utime;
    unsigned long stime;
    long cutime;
    long cstime;
    long prio;
    long nice;
    long junk;
    long it_real;
    uintptr_t start;
    uintptr_t vsize;
    intptr_t rss;
    uintptr_t rsslim;
    uintptr_t scodes;
    uintptr_t ecode;
    int i;

    // Figure what the primordial thread stack base is. Code is inspired
    // by email from Hans Boehm. /proc/self/stat begins with current pid,
    // followed by command name surrounded by parentheses, state, etc.
    char stat[2048];
    int statlen;

    fp = fopen("/proc/self/stat", "r");
    if (fp) {
      statlen = fread(stat, 1, 2047, fp);
      stat[statlen] = '\0';
      fclose(fp);

      // Skip pid and the command string. Note that we could be dealing with
      // weird command names, e.g. user could decide to rename java launcher
      // to "java 1.4.2 :)", then the stat file would look like
      //                1234 (java 1.4.2 :)) R ... ...
      // We don't really need to know the command string, just find the last
      // occurrence of ")" and then start parsing from there. See bug 4726580.
      char * s = strrchr(stat, ')');

      i = 0;
      if (s) {
        // Skip blank chars
        do s++; while (isspace(*s));

#define _UFM UINTX_FORMAT
#define _DFM INTX_FORMAT

        /*                                     1   1   1   1   1   1   1   1   1   1   2   2    2    2    2    2    2    2    2 */
        /*              3  4  5  6  7  8   9   0   1   2   3   4   5   6   7   8   9   0   1    2    3    4    5    6    7    8 */
        i = sscanf(s, "%c %d %d %d %d %d %lu %lu %lu %lu %lu %lu %lu %ld %ld %ld %ld %ld %ld " _UFM _UFM _DFM _UFM _UFM _UFM _UFM,
             &state,          /* 3  %c  */
             &ppid,           /* 4  %d  */
             &pgrp,           /* 5  %d  */
             &session,        /* 6  %d  */
             &nr,             /* 7  %d  */
             &tpgrp,          /* 8  %d  */
             &flags,          /* 9  %lu  */
             &minflt,         /* 10 %lu  */
             &cminflt,        /* 11 %lu  */
             &majflt,         /* 12 %lu  */
             &cmajflt,        /* 13 %lu  */
             &utime,          /* 14 %lu  */
             &stime,          /* 15 %lu  */
             &cutime,         /* 16 %ld  */
             &cstime,         /* 17 %ld  */
             &prio,           /* 18 %ld  */
             &nice,           /* 19 %ld  */
             &junk,           /* 20 %ld  */
             &it_real,        /* 21 %ld  */
             &start,          /* 22 UINTX_FORMAT */
             &vsize,          /* 23 UINTX_FORMAT */
             &rss,            /* 24 INTX_FORMAT  */
             &rsslim,         /* 25 UINTX_FORMAT */
             &scodes,         /* 26 UINTX_FORMAT */
             &ecode,          /* 27 UINTX_FORMAT */
             &stack_start);   /* 28 UINTX_FORMAT */
      }

#undef _UFM
#undef _DFM

      if (i != 28 - 2) {
         assert(false, "Bad conversion from /proc/self/stat");
         // product mode - assume we are the initial thread, good luck in the
         // embedded case.
         warning("Can't detect initial thread stack location - bad conversion");
         stack_start = (uintptr_t) &rlim;
      }
    } else {
      // For some reason we can't open /proc/self/stat (for example, running on
      // FreeBSD with a Linux emulator, or inside chroot), this should work for
      // most cases, so don't abort:
      warning("Can't detect initial thread stack location - no /proc/self/stat");
      stack_start = (uintptr_t) &rlim;
    }
  }

  // Now we have a pointer (stack_start) very close to the stack top, the
  // next thing to do is to figure out the exact location of stack top. We
  // can find out the virtual memory area that contains stack_start by
  // reading /proc/self/maps, it should be the last vma in /proc/self/maps,
  // and its upper limit is the real stack top. (again, this would fail if
  // running inside chroot, because /proc may not exist.)

  uintptr_t stack_top;
  address low, high;
  if (find_vma((address)stack_start, &low, &high)) {
    // success, "high" is the true stack top. (ignore "low", because initial
    // thread stack grows on demand, its real bottom is high - RLIMIT_STACK.)
    stack_top = (uintptr_t)high;
  } else {
    // failed, likely because /proc/self/maps does not exist
    warning("Can't detect initial thread stack location - find_vma failed");
    // best effort: stack_start is normally within a few pages below the real
    // stack top, use it as stack top, and reduce stack size so we won't put
    // guard page outside stack.
    stack_top = stack_start;
    stack_size -= 16 * page_size();
  }

  // stack_top could be partially down the page so align it
  stack_top = align_size_up(stack_top, page_size());

  // Allowed stack value is minimum of max_size and what we derived from rlimit
  if (max_size > 0) {
    _initial_thread_stack_size = MIN2(max_size, stack_size);
  } else {
    // Accept the rlimit max, but if stack is unlimited then it will be huge, so
    // clamp it at 8MB as we do on Solaris
    _initial_thread_stack_size = MIN2(stack_size, 8*M);
  }

  _initial_thread_stack_size = align_size_down(_initial_thread_stack_size, page_size());
  _initial_thread_stack_bottom = (address)stack_top - _initial_thread_stack_size;
  assert(_initial_thread_stack_bottom < (address)stack_top, "overflow!");
}

////////////////////////////////////////////////////////////////////////////////
// time support

// Time since start-up in seconds to a fine granularity.
// Used by VMSelfDestructTimer and the MemProfiler.
double os::elapsedTime() {

  return ((double)os::elapsed_counter()) / os::elapsed_frequency(); // nanosecond resolution
}

jlong os::elapsed_counter() {
  return javaTimeNanos() - initial_time_count;
}

jlong os::elapsed_frequency() {
  return NANOSECS_PER_SEC; // nanosecond resolution
}

bool os::supports_vtime() { return true; }
bool os::enable_vtime()   { return false; }
bool os::vtime_enabled()  { return false; }

double os::elapsedVTime() {
  struct rusage usage;
  int retval = getrusage(RUSAGE_THREAD, &usage);
  if (retval == 0) {
    return (double) (usage.ru_utime.tv_sec + usage.ru_stime.tv_sec) + (double) (usage.ru_utime.tv_usec + usage.ru_stime.tv_usec) / (1000 * 1000);
  } else {
    // better than nothing, but not much
    return elapsedTime();
  }
}

jlong os::javaTimeMillis() {
  timeval time;
  int status = gettimeofday(&time, NULL);
  assert(status != -1, "linux error");
  return jlong(time.tv_sec) * 1000  +  jlong(time.tv_usec / 1000);
}

#ifndef CLOCK_MONOTONIC
#define CLOCK_MONOTONIC (1)
#endif

void os::Linux::clock_init() {
  // we do dlopen's in this particular order due to bug in linux
  // dynamical loader (see 6348968) leading to crash on exit
  void* handle = dlopen("librt.so.1", RTLD_LAZY);
  if (handle == NULL) {
    handle = dlopen("librt.so", RTLD_LAZY);
  }

  if (handle) {
    int (*clock_getres_func)(clockid_t, struct timespec*) =
           (int(*)(clockid_t, struct timespec*))dlsym(handle, "clock_getres");
    int (*clock_gettime_func)(clockid_t, struct timespec*) =
           (int(*)(clockid_t, struct timespec*))dlsym(handle, "clock_gettime");
    if (clock_getres_func && clock_gettime_func) {
      // See if monotonic clock is supported by the kernel. Note that some
      // early implementations simply return kernel jiffies (updated every
      // 1/100 or 1/1000 second). It would be bad to use such a low res clock
      // for nano time (though the monotonic property is still nice to have).
      // It's fixed in newer kernels, however clock_getres() still returns
      // 1/HZ. We check if clock_getres() works, but will ignore its reported
      // resolution for now. Hopefully as people move to new kernels, this
      // won't be a problem.
      struct timespec res;
      struct timespec tp;
      if (clock_getres_func (CLOCK_MONOTONIC, &res) == 0 &&
          clock_gettime_func(CLOCK_MONOTONIC, &tp)  == 0) {
        // yes, monotonic clock is supported
        _clock_gettime = clock_gettime_func;
        return;
      } else {
        // close librt if there is no monotonic clock
        dlclose(handle);
      }
    }
  }
  warning("No monotonic clock was available - timed services may " \
          "be adversely affected if the time-of-day clock changes");
}

#ifndef SYS_clock_getres

#if defined(IA32) || defined(AMD64)
#define SYS_clock_getres IA32_ONLY(266)  AMD64_ONLY(229)
#define sys_clock_getres(x,y)  ::syscall(SYS_clock_getres, x, y)
#else
#warning "SYS_clock_getres not defined for this platform, disabling fast_thread_cpu_time"
#define sys_clock_getres(x,y)  -1
#endif

#else
#define sys_clock_getres(x,y)  ::syscall(SYS_clock_getres, x, y)
#endif

void os::Linux::fast_thread_clock_init() {
  if (!UseLinuxPosixThreadCPUClocks) {
    return;
  }
  clockid_t clockid;
  struct timespec tp;
  int (*pthread_getcpuclockid_func)(pthread_t, clockid_t *) =
      (int(*)(pthread_t, clockid_t *)) dlsym(RTLD_DEFAULT, "pthread_getcpuclockid");

  // Switch to using fast clocks for thread cpu time if
  // the sys_clock_getres() returns 0 error code.
  // Note, that some kernels may support the current thread
  // clock (CLOCK_THREAD_CPUTIME_ID) but not the clocks
  // returned by the pthread_getcpuclockid().
  // If the fast Posix clocks are supported then the sys_clock_getres()
  // must return at least tp.tv_sec == 0 which means a resolution
  // better than 1 sec. This is extra check for reliability.

  if(pthread_getcpuclockid_func &&
     pthread_getcpuclockid_func(_main_thread, &clockid) == 0 &&
     sys_clock_getres(clockid, &tp) == 0 && tp.tv_sec == 0) {

    _supports_fast_thread_cpu_time = true;
    _pthread_getcpuclockid = pthread_getcpuclockid_func;
  }
}

jlong os::javaTimeNanos() {
  if (Linux::supports_monotonic_clock()) {
    struct timespec tp;
    int status = Linux::clock_gettime(CLOCK_MONOTONIC, &tp);
    assert(status == 0, "gettime error");
    jlong result = jlong(tp.tv_sec) * (1000 * 1000 * 1000) + jlong(tp.tv_nsec);
    return result;
  } else {
    timeval time;
    int status = gettimeofday(&time, NULL);
    assert(status != -1, "linux error");
    jlong usecs = jlong(time.tv_sec) * (1000 * 1000) + jlong(time.tv_usec);
    return 1000 * usecs;
  }
}

void os::javaTimeNanos_info(jvmtiTimerInfo *info_ptr) {
  if (Linux::supports_monotonic_clock()) {
    info_ptr->max_value = ALL_64_BITS;

    // CLOCK_MONOTONIC - amount of time since some arbitrary point in the past
    info_ptr->may_skip_backward = false;      // not subject to resetting or drifting
    info_ptr->may_skip_forward = false;       // not subject to resetting or drifting
  } else {
    // gettimeofday - based on time in seconds since the Epoch thus does not wrap
    info_ptr->max_value = ALL_64_BITS;

    // gettimeofday is a real time clock so it skips
    info_ptr->may_skip_backward = true;
    info_ptr->may_skip_forward = true;
  }

  info_ptr->kind = JVMTI_TIMER_ELAPSED;                // elapsed not CPU time
}

// Return the real, user, and system times in seconds from an
// arbitrary fixed point in the past.
bool os::getTimesSecs(double* process_real_time,
                      double* process_user_time,
                      double* process_system_time) {
  struct tms ticks;
  clock_t real_ticks = times(&ticks);

  if (real_ticks == (clock_t) (-1)) {
    return false;
  } else {
    double ticks_per_second = (double) clock_tics_per_sec;
    *process_user_time = ((double) ticks.tms_utime) / ticks_per_second;
    *process_system_time = ((double) ticks.tms_stime) / ticks_per_second;
    *process_real_time = ((double) real_ticks) / ticks_per_second;

    return true;
  }
}


char * os::local_time_string(char *buf, size_t buflen) {
  struct tm t;
  time_t long_time;
  time(&long_time);
  localtime_r(&long_time, &t);
  jio_snprintf(buf, buflen, "%d-%02d-%02d %02d:%02d:%02d",
               t.tm_year + 1900, t.tm_mon + 1, t.tm_mday,
               t.tm_hour, t.tm_min, t.tm_sec);
  return buf;
}

struct tm* os::localtime_pd(const time_t* clock, struct tm*  res) {
  return localtime_r(clock, res);
}

////////////////////////////////////////////////////////////////////////////////
// runtime exit support

// Note: os::shutdown() might be called very early during initialization, or
// called from signal handler. Before adding something to os::shutdown(), make
// sure it is async-safe and can handle partially initialized VM.
void os::shutdown() {

  // allow PerfMemory to attempt cleanup of any persistent resources
  perfMemory_exit();

  // needs to remove object in file system
  AttachListener::abort();

  // flush buffered output, finish log files
  ostream_abort();

  // Check for abort hook
  abort_hook_t abort_hook = Arguments::abort_hook();
  if (abort_hook != NULL) {
    abort_hook();
  }

}

// Note: os::abort() might be called very early during initialization, or
// called from signal handler. Before adding something to os::abort(), make
// sure it is async-safe and can handle partially initialized VM.
void os::abort(bool dump_core) {
  os::shutdown();
  if (dump_core) {
#ifndef PRODUCT
    fdStream out(defaultStream::output_fd());
    out.print_raw("Current thread is ");
    char buf[16];
    jio_snprintf(buf, sizeof(buf), UINTX_FORMAT, os::current_thread_id());
    out.print_raw_cr(buf);
    out.print_raw_cr("Dumping core ...");
#endif
    ::abort(); // dump core
  }

  ::exit(1);
}

// Die immediately, no exit hook, no abort hook, no cleanup.
void os::die() {
  // _exit() on LinuxThreads only kills current thread
  ::abort();
}


// This method is a copy of JDK's sysGetLastErrorString
// from src/solaris/hpi/src/system_md.c

size_t os::lasterror(char *buf, size_t len) {

  if (errno == 0)  return 0;

  const char *s = ::strerror(errno);
  size_t n = ::strlen(s);
  if (n >= len) {
    n = len - 1;
  }
  ::strncpy(buf, s, n);
  buf[n] = '\0';
  return n;
}

intx os::current_thread_id() { return (intx)pthread_self(); }
int os::current_process_id() {

  // Under the old linux thread library, linux gives each thread
  // its own process id. Because of this each thread will return
  // a different pid if this method were to return the result
  // of getpid(2). Linux provides no api that returns the pid
  // of the launcher thread for the vm. This implementation
  // returns a unique pid, the pid of the launcher thread
  // that starts the vm 'process'.

  // Under the NPTL, getpid() returns the same pid as the
  // launcher thread rather than a unique pid per thread.
  // Use gettid() if you want the old pre NPTL behaviour.

  // if you are looking for the result of a call to getpid() that
  // returns a unique pid for the calling thread, then look at the
  // OSThread::thread_id() method in osThread_linux.hpp file

  return (int)(_initial_pid ? _initial_pid : getpid());
}

// DLL functions

const char* os::dll_file_extension() { return ".so"; }

// This must be hard coded because it's the system's temporary
// directory not the java application's temp directory, ala java.io.tmpdir.
const char* os::get_temp_directory() { return "/tmp"; }

static bool file_exists(const char* filename) {
  struct stat statbuf;
  if (filename == NULL || strlen(filename) == 0) {
    return false;
  }
  return os::stat(filename, &statbuf) == 0;
}

bool os::dll_build_name(char* buffer, size_t buflen,
                        const char* pname, const char* fname) {
  bool retval = false;
  // Copied from libhpi
  const size_t pnamelen = pname ? strlen(pname) : 0;

  // Return error on buffer overflow.
  if (pnamelen + strlen(fname) + 10 > (size_t) buflen) {
    return retval;
  }

  if (pnamelen == 0) {
    snprintf(buffer, buflen, "lib%s.so", fname);
    retval = true;
  } else if (strchr(pname, *os::path_separator()) != NULL) {
    int n;
    char** pelements = split_path(pname, &n);
    if (pelements == NULL) {
      return false;
    }
    for (int i = 0 ; i < n ; i++) {
      // Really shouldn't be NULL, but check can't hurt
      if (pelements[i] == NULL || strlen(pelements[i]) == 0) {
        continue; // skip the empty path values
      }
      snprintf(buffer, buflen, "%s/lib%s.so", pelements[i], fname);
      if (file_exists(buffer)) {
        retval = true;
        break;
      }
    }
    // release the storage
    for (int i = 0 ; i < n ; i++) {
      if (pelements[i] != NULL) {
        FREE_C_HEAP_ARRAY(char, pelements[i], mtInternal);
      }
    }
    if (pelements != NULL) {
      FREE_C_HEAP_ARRAY(char*, pelements, mtInternal);
    }
  } else {
    snprintf(buffer, buflen, "%s/lib%s.so", pname, fname);
    retval = true;
  }
  return retval;
}

// check if addr is inside libjvm.so
bool os::address_is_in_vm(address addr) {
  static address libjvm_base_addr;
  Dl_info dlinfo;

  if (libjvm_base_addr == NULL) {
    if (dladdr(CAST_FROM_FN_PTR(void *, os::address_is_in_vm), &dlinfo) != 0) {
      libjvm_base_addr = (address)dlinfo.dli_fbase;
    }
    assert(libjvm_base_addr !=NULL, "Cannot obtain base address for libjvm");
  }

  if (dladdr((void *)addr, &dlinfo) != 0) {
    if (libjvm_base_addr == (address)dlinfo.dli_fbase) return true;
  }

  return false;
}

bool os::dll_address_to_function_name(address addr, char *buf,
                                      int buflen, int *offset) {
  // buf is not optional, but offset is optional
  assert(buf != NULL, "sanity check");

  Dl_info dlinfo;

  if (dladdr((void*)addr, &dlinfo) != 0) {
    // see if we have a matching symbol
    if (dlinfo.dli_saddr != NULL && dlinfo.dli_sname != NULL) {
      if (!Decoder::demangle(dlinfo.dli_sname, buf, buflen)) {
        jio_snprintf(buf, buflen, "%s", dlinfo.dli_sname);
      }
      if (offset != NULL) *offset = addr - (address)dlinfo.dli_saddr;
      return true;
    }
    // no matching symbol so try for just file info
    if (dlinfo.dli_fname != NULL && dlinfo.dli_fbase != NULL) {
      if (Decoder::decode((address)(addr - (address)dlinfo.dli_fbase),
                          buf, buflen, offset, dlinfo.dli_fname)) {
        return true;
      }
    }
  }

  buf[0] = '\0';
  if (offset != NULL) *offset = -1;
  return false;
}

struct _address_to_library_name {
  address addr;          // input : memory address
  size_t  buflen;        //         size of fname
  char*   fname;         // output: library name
  address base;          //         library base addr
};

static int address_to_library_name_callback(struct dl_phdr_info *info,
                                            size_t size, void *data) {
  int i;
  bool found = false;
  address libbase = NULL;
  struct _address_to_library_name * d = (struct _address_to_library_name *)data;

  // iterate through all loadable segments
  for (i = 0; i < info->dlpi_phnum; i++) {
    address segbase = (address)(info->dlpi_addr + info->dlpi_phdr[i].p_vaddr);
    if (info->dlpi_phdr[i].p_type == PT_LOAD) {
      // base address of a library is the lowest address of its loaded
      // segments.
      if (libbase == NULL || libbase > segbase) {
        libbase = segbase;
      }
      // see if 'addr' is within current segment
      if (segbase <= d->addr &&
          d->addr < segbase + info->dlpi_phdr[i].p_memsz) {
        found = true;
      }
    }
  }

  // dlpi_name is NULL or empty if the ELF file is executable, return 0
  // so dll_address_to_library_name() can fall through to use dladdr() which
  // can figure out executable name from argv[0].
  if (found && info->dlpi_name && info->dlpi_name[0]) {
    d->base = libbase;
    if (d->fname) {
      jio_snprintf(d->fname, d->buflen, "%s", info->dlpi_name);
    }
    return 1;
  }
  return 0;
}

bool os::dll_address_to_library_name(address addr, char* buf,
                                     int buflen, int* offset) {
  // buf is not optional, but offset is optional
  assert(buf != NULL, "sanity check");

  Dl_info dlinfo;
  struct _address_to_library_name data;

  // There is a bug in old glibc dladdr() implementation that it could resolve
  // to wrong library name if the .so file has a base address != NULL. Here
  // we iterate through the program headers of all loaded libraries to find
  // out which library 'addr' really belongs to. This workaround can be
  // removed once the minimum requirement for glibc is moved to 2.3.x.
  data.addr = addr;
  data.fname = buf;
  data.buflen = buflen;
  data.base = NULL;
  int rslt = dl_iterate_phdr(address_to_library_name_callback, (void *)&data);

  if (rslt) {
     // buf already contains library name
     if (offset) *offset = addr - data.base;
     return true;
  }
  if (dladdr((void*)addr, &dlinfo) != 0) {
    if (dlinfo.dli_fname != NULL) {
      jio_snprintf(buf, buflen, "%s", dlinfo.dli_fname);
    }
    if (dlinfo.dli_fbase != NULL && offset != NULL) {
      *offset = addr - (address)dlinfo.dli_fbase;
    }
    return true;
  }

  buf[0] = '\0';
  if (offset) *offset = -1;
  return false;
}

  // Loads .dll/.so and
  // in case of error it checks if .dll/.so was built for the
  // same architecture as Hotspot is running on


// Remember the stack's state. The Linux dynamic linker will change
// the stack to 'executable' at most once, so we must safepoint only once.
bool os::Linux::_stack_is_executable = false;

// VM operation that loads a library.  This is necessary if stack protection
// of the Java stacks can be lost during loading the library.  If we
// do not stop the Java threads, they can stack overflow before the stacks
// are protected again.
class VM_LinuxDllLoad: public VM_Operation {
 private:
  const char *_filename;
  char *_ebuf;
  int _ebuflen;
  void *_lib;
 public:
  VM_LinuxDllLoad(const char *fn, char *ebuf, int ebuflen) :
    _filename(fn), _ebuf(ebuf), _ebuflen(ebuflen), _lib(NULL) {}
  VMOp_Type type() const { return VMOp_LinuxDllLoad; }
  void doit() {
    _lib = os::Linux::dll_load_in_vmthread(_filename, _ebuf, _ebuflen);
    os::Linux::_stack_is_executable = true;
  }
  void* loaded_library() { return _lib; }
};

void * os::dll_load(const char *filename, char *ebuf, int ebuflen)
{
  void * result = NULL;
  bool load_attempted = false;

  // Check whether the library to load might change execution rights
  // of the stack. If they are changed, the protection of the stack
  // guard pages will be lost. We need a safepoint to fix this.
  //
  // See Linux man page execstack(8) for more info.
  if (os::uses_stack_guard_pages() && !os::Linux::_stack_is_executable) {
    ElfFile ef(filename);
    if (!ef.specifies_noexecstack()) {
      if (!is_init_completed()) {
        os::Linux::_stack_is_executable = true;
        // This is OK - No Java threads have been created yet, and hence no
        // stack guard pages to fix.
        //
        // This should happen only when you are building JDK7 using a very
        // old version of JDK6 (e.g., with JPRT) and running test_gamma.
        //
        // Dynamic loader will make all stacks executable after
        // this function returns, and will not do that again.
        assert(Threads::first() == NULL, "no Java threads should exist yet.");
      } else {
        warning("You have loaded library %s which might have disabled stack guard. "
                "The VM will try to fix the stack guard now.\n"
                "It's highly recommended that you fix the library with "
                "'execstack -c <libfile>', or link it with '-z noexecstack'.",
                filename);

        assert(Thread::current()->is_Java_thread(), "must be Java thread");
        JavaThread *jt = JavaThread::current();
        if (jt->thread_state() != _thread_in_native) {
          // This happens when a compiler thread tries to load a hsdis-<arch>.so file
          // that requires ExecStack. Cannot enter safe point. Let's give up.
          warning("Unable to fix stack guard. Giving up.");
        } else {
          if (!LoadExecStackDllInVMThread) {
            // This is for the case where the DLL has an static
            // constructor function that executes JNI code. We cannot
            // load such DLLs in the VMThread.
            result = os::Linux::dlopen_helper(filename, ebuf, ebuflen);
          }

          ThreadInVMfromNative tiv(jt);
          debug_only(VMNativeEntryWrapper vew;)

          VM_LinuxDllLoad op(filename, ebuf, ebuflen);
          VMThread::execute(&op);
          if (LoadExecStackDllInVMThread) {
            result = op.loaded_library();
          }
          load_attempted = true;
        }
      }
    }
  }

  if (!load_attempted) {
    result = os::Linux::dlopen_helper(filename, ebuf, ebuflen);
  }

  if (result != NULL) {
    // Successful loading
    return result;
  }

  Elf32_Ehdr elf_head;
  int diag_msg_max_length=ebuflen-strlen(ebuf);
  char* diag_msg_buf=ebuf+strlen(ebuf);

  if (diag_msg_max_length==0) {
    // No more space in ebuf for additional diagnostics message
    return NULL;
  }


  int file_descriptor= ::open(filename, O_RDONLY | O_NONBLOCK);

  if (file_descriptor < 0) {
    // Can't open library, report dlerror() message
    return NULL;
  }

  bool failed_to_read_elf_head=
    (sizeof(elf_head)!=
        (::read(file_descriptor, &elf_head,sizeof(elf_head)))) ;

  ::close(file_descriptor);
  if (failed_to_read_elf_head) {
    // file i/o error - report dlerror() msg
    return NULL;
  }

  typedef struct {
    Elf32_Half  code;         // Actual value as defined in elf.h
    Elf32_Half  compat_class; // Compatibility of archs at VM's sense
    char        elf_class;    // 32 or 64 bit
    char        endianess;    // MSB or LSB
    char*       name;         // String representation
  } arch_t;

  #ifndef EM_486
  #define EM_486          6               /* Intel 80486 */
  #endif

  static const arch_t arch_array[]={
    {EM_386,         EM_386,     ELFCLASS32, ELFDATA2LSB, (char*)"IA 32"},
    {EM_486,         EM_386,     ELFCLASS32, ELFDATA2LSB, (char*)"IA 32"},
    {EM_IA_64,       EM_IA_64,   ELFCLASS64, ELFDATA2LSB, (char*)"IA 64"},
    {EM_X86_64,      EM_X86_64,  ELFCLASS64, ELFDATA2LSB, (char*)"AMD 64"},
    {EM_SPARC,       EM_SPARC,   ELFCLASS32, ELFDATA2MSB, (char*)"Sparc 32"},
    {EM_SPARC32PLUS, EM_SPARC,   ELFCLASS32, ELFDATA2MSB, (char*)"Sparc 32"},
    {EM_SPARCV9,     EM_SPARCV9, ELFCLASS64, ELFDATA2MSB, (char*)"Sparc v9 64"},
    {EM_PPC,         EM_PPC,     ELFCLASS32, ELFDATA2MSB, (char*)"Power PC 32"},
#if defined(VM_LITTLE_ENDIAN)
    {EM_PPC64,       EM_PPC64,   ELFCLASS64, ELFDATA2LSB, (char*)"Power PC 64"},
#else
    {EM_PPC64,       EM_PPC64,   ELFCLASS64, ELFDATA2MSB, (char*)"Power PC 64"},
#endif
    {EM_ARM,         EM_ARM,     ELFCLASS32,   ELFDATA2LSB, (char*)"ARM"},
    {EM_S390,        EM_S390,    ELFCLASSNONE, ELFDATA2MSB, (char*)"IBM System/390"},
    {EM_ALPHA,       EM_ALPHA,   ELFCLASS64, ELFDATA2LSB, (char*)"Alpha"},
    {EM_MIPS_RS3_LE, EM_MIPS_RS3_LE, ELFCLASS32, ELFDATA2LSB, (char*)"MIPSel"},
    {EM_MIPS,        EM_MIPS,    ELFCLASS32, ELFDATA2MSB, (char*)"MIPS"},
    {EM_PARISC,      EM_PARISC,  ELFCLASS32, ELFDATA2MSB, (char*)"PARISC"},
    {EM_68K,         EM_68K,     ELFCLASS32, ELFDATA2MSB, (char*)"M68k"}
  };

  #if  (defined IA32)
    static  Elf32_Half running_arch_code=EM_386;
  #elif   (defined AMD64)
    static  Elf32_Half running_arch_code=EM_X86_64;
  #elif  (defined IA64)
    static  Elf32_Half running_arch_code=EM_IA_64;
  #elif  (defined __sparc) && (defined _LP64)
    static  Elf32_Half running_arch_code=EM_SPARCV9;
  #elif  (defined __sparc) && (!defined _LP64)
    static  Elf32_Half running_arch_code=EM_SPARC;
  #elif  (defined __powerpc64__)
    static  Elf32_Half running_arch_code=EM_PPC64;
  #elif  (defined __powerpc__)
    static  Elf32_Half running_arch_code=EM_PPC;
  #elif  (defined ARM)
    static  Elf32_Half running_arch_code=EM_ARM;
  #elif  (defined S390)
    static  Elf32_Half running_arch_code=EM_S390;
  #elif  (defined ALPHA)
    static  Elf32_Half running_arch_code=EM_ALPHA;
  #elif  (defined MIPSEL)
    static  Elf32_Half running_arch_code=EM_MIPS_RS3_LE;
  #elif  (defined PARISC)
    static  Elf32_Half running_arch_code=EM_PARISC;
  #elif  (defined MIPS)
    static  Elf32_Half running_arch_code=EM_MIPS;
  #elif  (defined M68K)
    static  Elf32_Half running_arch_code=EM_68K;
  #else
    #error Method os::dll_load requires that one of following is defined:\
         IA32, AMD64, IA64, __sparc, __powerpc__, ARM, S390, ALPHA, MIPS, MIPSEL, PARISC, M68K
  #endif

  // Identify compatability class for VM's architecture and library's architecture
  // Obtain string descriptions for architectures

  arch_t lib_arch={elf_head.e_machine,0,elf_head.e_ident[EI_CLASS], elf_head.e_ident[EI_DATA], NULL};
  int running_arch_index=-1;

  for (unsigned int i=0 ; i < ARRAY_SIZE(arch_array) ; i++ ) {
    if (running_arch_code == arch_array[i].code) {
      running_arch_index    = i;
    }
    if (lib_arch.code == arch_array[i].code) {
      lib_arch.compat_class = arch_array[i].compat_class;
      lib_arch.name         = arch_array[i].name;
    }
  }

  assert(running_arch_index != -1,
    "Didn't find running architecture code (running_arch_code) in arch_array");
  if (running_arch_index == -1) {
    // Even though running architecture detection failed
    // we may still continue with reporting dlerror() message
    return NULL;
  }

  if (lib_arch.endianess != arch_array[running_arch_index].endianess) {
    ::snprintf(diag_msg_buf, diag_msg_max_length-1," (Possible cause: endianness mismatch)");
    return NULL;
  }

#ifndef S390
  if (lib_arch.elf_class != arch_array[running_arch_index].elf_class) {
    ::snprintf(diag_msg_buf, diag_msg_max_length-1," (Possible cause: architecture word width mismatch)");
    return NULL;
  }
#endif // !S390

  if (lib_arch.compat_class != arch_array[running_arch_index].compat_class) {
    if ( lib_arch.name!=NULL ) {
      ::snprintf(diag_msg_buf, diag_msg_max_length-1,
        " (Possible cause: can't load %s-bit .so on a %s-bit platform)",
        lib_arch.name, arch_array[running_arch_index].name);
    } else {
      ::snprintf(diag_msg_buf, diag_msg_max_length-1,
      " (Possible cause: can't load this .so (machine code=0x%x) on a %s-bit platform)",
        lib_arch.code,
        arch_array[running_arch_index].name);
    }
  }

  return NULL;
}

void * os::Linux::dlopen_helper(const char *filename, char *ebuf, int ebuflen) {
  void * result = ::dlopen(filename, RTLD_LAZY);
  if (result == NULL) {
    ::strncpy(ebuf, ::dlerror(), ebuflen - 1);
    ebuf[ebuflen-1] = '\0';
  }
  return result;
}

void * os::Linux::dll_load_in_vmthread(const char *filename, char *ebuf, int ebuflen) {
  void * result = NULL;
  if (LoadExecStackDllInVMThread) {
    result = dlopen_helper(filename, ebuf, ebuflen);
  }

  // Since 7019808, libjvm.so is linked with -noexecstack. If the VM loads a
  // library that requires an executable stack, or which does not have this
  // stack attribute set, dlopen changes the stack attribute to executable. The
  // read protection of the guard pages gets lost.
  //
  // Need to check _stack_is_executable again as multiple VM_LinuxDllLoad
  // may have been queued at the same time.

  if (!_stack_is_executable) {
    JavaThread *jt = Threads::first();

    while (jt) {
      if (!jt->stack_guard_zone_unused() &&        // Stack not yet fully initialized
          jt->stack_yellow_zone_enabled()) {       // No pending stack overflow exceptions
        if (!os::guard_memory((char *) jt->stack_red_zone_base() - jt->stack_red_zone_size(),
                              jt->stack_yellow_zone_size() + jt->stack_red_zone_size())) {
          warning("Attempt to reguard stack yellow zone failed.");
        }
      }
      jt = jt->next();
    }
  }

  return result;
}

/*
 * glibc-2.0 libdl is not MT safe.  If you are building with any glibc,
 * chances are you might want to run the generated bits against glibc-2.0
 * libdl.so, so always use locking for any version of glibc.
 */
void* os::dll_lookup(void* handle, const char* name) {
  pthread_mutex_lock(&dl_mutex);
  void* res = dlsym(handle, name);
  pthread_mutex_unlock(&dl_mutex);
  return res;
}

void* os::get_default_process_handle() {
  return (void*)::dlopen(NULL, RTLD_LAZY);
}

static bool _print_ascii_file(const char* filename, outputStream* st) {
  int fd = ::open(filename, O_RDONLY);
  if (fd == -1) {
     return false;
  }

  char buf[32];
  int bytes;
  while ((bytes = ::read(fd, buf, sizeof(buf))) > 0) {
    st->print_raw(buf, bytes);
  }

  ::close(fd);

  return true;
}

void os::print_dll_info(outputStream *st) {
   st->print_cr("Dynamic libraries:");

   char fname[32];
   pid_t pid = os::Linux::gettid();

   jio_snprintf(fname, sizeof(fname), "/proc/%d/maps", pid);

   if (!_print_ascii_file(fname, st)) {
     st->print("Can not get library information for pid = %d\n", pid);
   }
}

void os::print_os_info_brief(outputStream* st) {
  os::Linux::print_distro_info(st);

  os::Posix::print_uname_info(st);

  os::Linux::print_libversion_info(st);

}

void os::print_os_info(outputStream* st) {
  st->print("OS:");

  os::Linux::print_distro_info(st);

  os::Posix::print_uname_info(st);

  // Print warning if unsafe chroot environment detected
  if (unsafe_chroot_detected) {
    st->print("WARNING!! ");
    st->print_cr("%s", unstable_chroot_error);
  }

  os::Linux::print_libversion_info(st);

  os::Posix::print_rlimit_info(st);

  os::Posix::print_load_average(st);

  os::Linux::print_full_memory_info(st);
}

// Try to identify popular distros.
// Most Linux distributions have a /etc/XXX-release file, which contains
// the OS version string. Newer Linux distributions have a /etc/lsb-release
// file that also contains the OS version string. Some have more than one
// /etc/XXX-release file (e.g. Mandrake has both /etc/mandrake-release and
// /etc/redhat-release.), so the order is important.
// Any Linux that is based on Redhat (i.e. Oracle, Mandrake, Sun JDS...) have
// their own specific XXX-release file as well as a redhat-release file.
// Because of this the XXX-release file needs to be searched for before the
// redhat-release file.
// Since Red Hat has a lsb-release file that is not very descriptive the
// search for redhat-release needs to be before lsb-release.
// Since the lsb-release file is the new standard it needs to be searched
// before the older style release files.
// Searching system-release (Red Hat) and os-release (other Linuxes) are a
// next to last resort.  The os-release file is a new standard that contains
// distribution information and the system-release file seems to be an old
// standard that has been replaced by the lsb-release and os-release files.
// Searching for the debian_version file is the last resort.  It contains
// an informative string like "6.0.6" or "wheezy/sid". Because of this
// "Debian " is printed before the contents of the debian_version file.
void os::Linux::print_distro_info(outputStream* st) {
   if (!_print_ascii_file("/etc/oracle-release", st) &&
       !_print_ascii_file("/etc/mandriva-release", st) &&
       !_print_ascii_file("/etc/mandrake-release", st) &&
       !_print_ascii_file("/etc/sun-release", st) &&
       !_print_ascii_file("/etc/redhat-release", st) &&
       !_print_ascii_file("/etc/lsb-release", st) &&
       !_print_ascii_file("/etc/SuSE-release", st) &&
       !_print_ascii_file("/etc/turbolinux-release", st) &&
       !_print_ascii_file("/etc/gentoo-release", st) &&
       !_print_ascii_file("/etc/ltib-release", st) &&
       !_print_ascii_file("/etc/angstrom-version", st) &&
       !_print_ascii_file("/etc/system-release", st) &&
       !_print_ascii_file("/etc/os-release", st)) {

       if (file_exists("/etc/debian_version")) {
         st->print("Debian ");
         _print_ascii_file("/etc/debian_version", st);
       } else {
         st->print("Linux");
       }
   }
   st->cr();
}

void os::Linux::print_libversion_info(outputStream* st) {
  // libc, pthread
  st->print("libc:");
  st->print("%s ", os::Linux::glibc_version());
  st->print("%s ", os::Linux::libpthread_version());
  if (os::Linux::is_LinuxThreads()) {
     st->print("(%s stack)", os::Linux::is_floating_stack() ? "floating" : "fixed");
  }
  st->cr();
}

void os::Linux::print_full_memory_info(outputStream* st) {
   st->print("\n/proc/meminfo:\n");
   _print_ascii_file("/proc/meminfo", st);
   st->cr();
}

void os::print_memory_info(outputStream* st) {

  st->print("Memory:");
  st->print(" %dk page", os::vm_page_size()>>10);

  // values in struct sysinfo are "unsigned long"
  struct sysinfo si;
  sysinfo(&si);

  st->print(", physical " UINT64_FORMAT "k",
            os::physical_memory() >> 10);
  st->print("(" UINT64_FORMAT "k free)",
            os::available_memory() >> 10);
  st->print(", swap " UINT64_FORMAT "k",
            ((jlong)si.totalswap * si.mem_unit) >> 10);
  st->print("(" UINT64_FORMAT "k free)",
            ((jlong)si.freeswap * si.mem_unit) >> 10);
  st->cr();
}

void os::pd_print_cpu_info(outputStream* st) {
  st->print("\n/proc/cpuinfo:\n");
  if (!_print_ascii_file("/proc/cpuinfo", st)) {
    st->print("  <Not Available>");
  }
  st->cr();
}

void os::print_siginfo(outputStream* st, void* siginfo) {
  const siginfo_t* si = (const siginfo_t*)siginfo;

  os::Posix::print_siginfo_brief(st, si);
#if INCLUDE_CDS
  if (si && (si->si_signo == SIGBUS || si->si_signo == SIGSEGV) &&
      UseSharedSpaces) {
    FileMapInfo* mapinfo = FileMapInfo::current_info();
    if (mapinfo->is_in_shared_space(si->si_addr)) {
      st->print("\n\nError accessing class data sharing archive."   \
                " Mapped file inaccessible during execution, "      \
                " possible disk/network problem.");
    }
  }
#endif
  st->cr();
}


static void print_signal_handler(outputStream* st, int sig,
                                 char* buf, size_t buflen);

void os::print_signal_handlers(outputStream* st, char* buf, size_t buflen) {
  st->print_cr("Signal Handlers:");
  print_signal_handler(st, SIGSEGV, buf, buflen);
  print_signal_handler(st, SIGBUS , buf, buflen);
  print_signal_handler(st, SIGFPE , buf, buflen);
  print_signal_handler(st, SIGPIPE, buf, buflen);
  print_signal_handler(st, SIGXFSZ, buf, buflen);
  print_signal_handler(st, SIGILL , buf, buflen);
  print_signal_handler(st, INTERRUPT_SIGNAL, buf, buflen);
  print_signal_handler(st, SR_signum, buf, buflen);
  print_signal_handler(st, SHUTDOWN1_SIGNAL, buf, buflen);
  print_signal_handler(st, SHUTDOWN2_SIGNAL , buf, buflen);
  print_signal_handler(st, SHUTDOWN3_SIGNAL , buf, buflen);
  print_signal_handler(st, BREAK_SIGNAL, buf, buflen);
#if defined(PPC64)
  print_signal_handler(st, SIGTRAP, buf, buflen);
#endif
}

static char saved_jvm_path[MAXPATHLEN] = {0};

// Find the full path to the current module, libjvm.so
void os::jvm_path(char *buf, jint buflen) {
  // Error checking.
  if (buflen < MAXPATHLEN) {
    assert(false, "must use a large-enough buffer");
    buf[0] = '\0';
    return;
  }
  // Lazy resolve the path to current module.
  if (saved_jvm_path[0] != 0) {
    strcpy(buf, saved_jvm_path);
    return;
  }

  char dli_fname[MAXPATHLEN];
  bool ret = dll_address_to_library_name(
                CAST_FROM_FN_PTR(address, os::jvm_path),
                dli_fname, sizeof(dli_fname), NULL);
  assert(ret, "cannot locate libjvm");
  char *rp = NULL;
  if (ret && dli_fname[0] != '\0') {
    rp = realpath(dli_fname, buf);
  }
  if (rp == NULL)
    return;

  if (Arguments::created_by_gamma_launcher()) {
    // Support for the gamma launcher.  Typical value for buf is
    // "<JAVA_HOME>/jre/lib/<arch>/<vmtype>/libjvm.so".  If "/jre/lib/" appears at
    // the right place in the string, then assume we are installed in a JDK and
    // we're done.  Otherwise, check for a JAVA_HOME environment variable and fix
    // up the path so it looks like libjvm.so is installed there (append a
    // fake suffix hotspot/libjvm.so).
    const char *p = buf + strlen(buf) - 1;
    for (int count = 0; p > buf && count < 5; ++count) {
      for (--p; p > buf && *p != '/'; --p)
        /* empty */ ;
    }

    if (strncmp(p, "/jre/lib/", 9) != 0) {
      // Look for JAVA_HOME in the environment.
      char* java_home_var = ::getenv("JAVA_HOME");
      if (java_home_var != NULL && java_home_var[0] != 0) {
        char* jrelib_p;
        int len;

        // Check the current module name "libjvm.so".
        p = strrchr(buf, '/');
        assert(strstr(p, "/libjvm") == p, "invalid library name");

        rp = realpath(java_home_var, buf);
        if (rp == NULL)
          return;

        // determine if this is a legacy image or modules image
        // modules image doesn't have "jre" subdirectory
        len = strlen(buf);
        assert(len < buflen, "Ran out of buffer room");
        jrelib_p = buf + len;
        snprintf(jrelib_p, buflen-len, "/jre/lib/%s", cpu_arch);
        if (0 != access(buf, F_OK)) {
          snprintf(jrelib_p, buflen-len, "/lib/%s", cpu_arch);
        }

        if (0 == access(buf, F_OK)) {
          // Use current module name "libjvm.so"
          len = strlen(buf);
          snprintf(buf + len, buflen-len, "/hotspot/libjvm.so");
        } else {
          // Go back to path of .so
          rp = realpath(dli_fname, buf);
          if (rp == NULL)
            return;
        }
      }
    }
  }

  strncpy(saved_jvm_path, buf, MAXPATHLEN);
}

void os::print_jni_name_prefix_on(outputStream* st, int args_size) {
  // no prefix required, not even "_"
}

void os::print_jni_name_suffix_on(outputStream* st, int args_size) {
  // no suffix required
}

////////////////////////////////////////////////////////////////////////////////
// sun.misc.Signal support

static volatile jint sigint_count = 0;

static void
UserHandler(int sig, void *siginfo, void *context) {
  // 4511530 - sem_post is serialized and handled by the manager thread. When
  // the program is interrupted by Ctrl-C, SIGINT is sent to every thread. We
  // don't want to flood the manager thread with sem_post requests.
  if (sig == SIGINT && Atomic::add(1, &sigint_count) > 1)
      return;

  // Ctrl-C is pressed during error reporting, likely because the error
  // handler fails to abort. Let VM die immediately.
  if (sig == SIGINT && is_error_reported()) {
     os::die();
  }

  os::signal_notify(sig);
}

void* os::user_handler() {
  return CAST_FROM_FN_PTR(void*, UserHandler);
}

class Semaphore : public StackObj {
  public:
    Semaphore();
    ~Semaphore();
    void signal();
    void wait();
    bool trywait();
    bool timedwait(unsigned int sec, int nsec);
  private:
    sem_t _semaphore;
};

Semaphore::Semaphore() {
  sem_init(&_semaphore, 0, 0);
}

Semaphore::~Semaphore() {
  sem_destroy(&_semaphore);
}

void Semaphore::signal() {
  sem_post(&_semaphore);
}

void Semaphore::wait() {
  sem_wait(&_semaphore);
}

bool Semaphore::trywait() {
  return sem_trywait(&_semaphore) == 0;
}

bool Semaphore::timedwait(unsigned int sec, int nsec) {

  struct timespec ts;
  // Semaphore's are always associated with CLOCK_REALTIME
  os::Linux::clock_gettime(CLOCK_REALTIME, &ts);
  // see unpackTime for discussion on overflow checking
  if (sec >= MAX_SECS) {
    ts.tv_sec += MAX_SECS;
    ts.tv_nsec = 0;
  } else {
    ts.tv_sec += sec;
    ts.tv_nsec += nsec;
    if (ts.tv_nsec >= NANOSECS_PER_SEC) {
      ts.tv_nsec -= NANOSECS_PER_SEC;
      ++ts.tv_sec; // note: this must be <= max_secs
    }
  }

  while (1) {
    int result = sem_timedwait(&_semaphore, &ts);
    if (result == 0) {
      return true;
    } else if (errno == EINTR) {
      continue;
    } else if (errno == ETIMEDOUT) {
      return false;
    } else {
      return false;
    }
  }
}

extern "C" {
  typedef void (*sa_handler_t)(int);
  typedef void (*sa_sigaction_t)(int, siginfo_t *, void *);
}

void* os::signal(int signal_number, void* handler) {
  struct sigaction sigAct, oldSigAct;

  sigfillset(&(sigAct.sa_mask));
  sigAct.sa_flags   = SA_RESTART|SA_SIGINFO;
  sigAct.sa_handler = CAST_TO_FN_PTR(sa_handler_t, handler);

  if (sigaction(signal_number, &sigAct, &oldSigAct)) {
    // -1 means registration failed
    return (void *)-1;
  }

  return CAST_FROM_FN_PTR(void*, oldSigAct.sa_handler);
}

void os::signal_raise(int signal_number) {
  ::raise(signal_number);
}

/*
 * The following code is moved from os.cpp for making this
 * code platform specific, which it is by its very nature.
 */

// Will be modified when max signal is changed to be dynamic
int os::sigexitnum_pd() {
  return NSIG;
}

// a counter for each possible signal value
static volatile jint pending_signals[NSIG+1] = { 0 };

// Linux(POSIX) specific hand shaking semaphore.
static sem_t sig_sem;
static Semaphore sr_semaphore;

void os::signal_init_pd() {
  // Initialize signal structures
  ::memset((void*)pending_signals, 0, sizeof(pending_signals));

  // Initialize signal semaphore
  ::sem_init(&sig_sem, 0, 0);
}

void os::signal_notify(int sig) {
  Atomic::inc(&pending_signals[sig]);
  ::sem_post(&sig_sem);
}

static int check_pending_signals(bool wait) {
  Atomic::store(0, &sigint_count);
  for (;;) {
    for (int i = 0; i < NSIG + 1; i++) {
      jint n = pending_signals[i];
      if (n > 0 && n == Atomic::cmpxchg(n - 1, &pending_signals[i], n)) {
        return i;
      }
    }
    if (!wait) {
      return -1;
    }
    JavaThread *thread = JavaThread::current();
    ThreadBlockInVM tbivm(thread);

    bool threadIsSuspended;
    do {
      thread->set_suspend_equivalent();
      // cleared by handle_special_suspend_equivalent_condition() or java_suspend_self()
      ::sem_wait(&sig_sem);

      // were we externally suspended while we were waiting?
      threadIsSuspended = thread->handle_special_suspend_equivalent_condition();
      if (threadIsSuspended) {
        //
        // The semaphore has been incremented, but while we were waiting
        // another thread suspended us. We don't want to continue running
        // while suspended because that would surprise the thread that
        // suspended us.
        //
        ::sem_post(&sig_sem);

        thread->java_suspend_self();
      }
    } while (threadIsSuspended);
  }
}

int os::signal_lookup() {
  return check_pending_signals(false);
}

int os::signal_wait() {
  return check_pending_signals(true);
}

////////////////////////////////////////////////////////////////////////////////
// Virtual Memory

int os::vm_page_size() {
  // Seems redundant as all get out
  assert(os::Linux::page_size() != -1, "must call os::init");
  return os::Linux::page_size();
}

// Solaris allocates memory by pages.
int os::vm_allocation_granularity() {
  assert(os::Linux::page_size() != -1, "must call os::init");
  return os::Linux::page_size();
}

// Rationale behind this function:
//  current (Mon Apr 25 20:12:18 MSD 2005) oprofile drops samples without executable
//  mapping for address (see lookup_dcookie() in the kernel module), thus we cannot get
//  samples for JITted code. Here we create private executable mapping over the code cache
//  and then we can use standard (well, almost, as mapping can change) way to provide
//  info for the reporting script by storing timestamp and location of symbol
void linux_wrap_code(char* base, size_t size) {
  static volatile jint cnt = 0;

  if (!UseOprofile) {
    return;
  }

  char buf[PATH_MAX+1];
  int num = Atomic::add(1, &cnt);

  snprintf(buf, sizeof(buf), "%s/hs-vm-%d-%d",
           os::get_temp_directory(), os::current_process_id(), num);
  unlink(buf);

  int fd = ::open(buf, O_CREAT | O_RDWR, S_IRWXU);

  if (fd != -1) {
    off_t rv = ::lseek(fd, size-2, SEEK_SET);
    if (rv != (off_t)-1) {
      if (::write(fd, "", 1) == 1) {
        mmap(base, size,
             PROT_READ|PROT_WRITE|PROT_EXEC,
             MAP_PRIVATE|MAP_FIXED|MAP_NORESERVE, fd, 0);
      }
    }
    ::close(fd);
    unlink(buf);
  }
}

static bool recoverable_mmap_error(int err) {
  // See if the error is one we can let the caller handle. This
  // list of errno values comes from JBS-6843484. I can't find a
  // Linux man page that documents this specific set of errno
  // values so while this list currently matches Solaris, it may
  // change as we gain experience with this failure mode.
  switch (err) {
  case EBADF:
  case EINVAL:
  case ENOTSUP:
    // let the caller deal with these errors
    return true;

  default:
    // Any remaining errors on this OS can cause our reserved mapping
    // to be lost. That can cause confusion where different data
    // structures think they have the same memory mapped. The worst
    // scenario is if both the VM and a library think they have the
    // same memory mapped.
    return false;
  }
}

static void warn_fail_commit_memory(char* addr, size_t size, bool exec,
                                    int err) {
  warning("INFO: os::commit_memory(" PTR_FORMAT ", " SIZE_FORMAT
          ", %d) failed; error='%s' (errno=%d)", addr, size, exec,
          strerror(err), err);
}

static void warn_fail_commit_memory(char* addr, size_t size,
                                    size_t alignment_hint, bool exec,
                                    int err) {
  warning("INFO: os::commit_memory(" PTR_FORMAT ", " SIZE_FORMAT
          ", " SIZE_FORMAT ", %d) failed; error='%s' (errno=%d)", addr, size,
          alignment_hint, exec, strerror(err), err);
}

// NOTE: Linux kernel does not really reserve the pages for us.
//       All it does is to check if there are enough free pages
//       left at the time of mmap(). This could be a potential
//       problem.
int os::Linux::commit_memory_impl(char* addr, size_t size, bool exec) {
  int prot = exec ? PROT_READ|PROT_WRITE|PROT_EXEC : PROT_READ|PROT_WRITE;
  uintptr_t res = (uintptr_t) ::mmap(addr, size, prot,
                                   MAP_PRIVATE|MAP_FIXED|MAP_ANONYMOUS, -1, 0);
  if (res != (uintptr_t) MAP_FAILED) {
    if (UseNUMAInterleaving) {
      numa_make_global(addr, size);
    }
    return 0;
  }

  int err = errno;  // save errno from mmap() call above

  if (!recoverable_mmap_error(err)) {
    warn_fail_commit_memory(addr, size, exec, err);
    vm_exit_out_of_memory(size, OOM_MMAP_ERROR, "committing reserved memory.");
  }

  return err;
}

bool os::pd_commit_memory(char* addr, size_t size, bool exec) {
  return os::Linux::commit_memory_impl(addr, size, exec) == 0;
}

void os::pd_commit_memory_or_exit(char* addr, size_t size, bool exec,
                                  const char* mesg) {
  assert(mesg != NULL, "mesg must be specified");
  int err = os::Linux::commit_memory_impl(addr, size, exec);
  if (err != 0) {
    // the caller wants all commit errors to exit with the specified mesg:
    warn_fail_commit_memory(addr, size, exec, err);
    vm_exit_out_of_memory(size, OOM_MMAP_ERROR, mesg);
  }
}

// Define MAP_HUGETLB here so we can build HotSpot on old systems.
#ifndef MAP_HUGETLB
#define MAP_HUGETLB 0x40000
#endif

// Define MADV_HUGEPAGE here so we can build HotSpot on old systems.
#ifndef MADV_HUGEPAGE
#define MADV_HUGEPAGE 14
#endif

int os::Linux::commit_memory_impl(char* addr, size_t size,
                                  size_t alignment_hint, bool exec) {
  int err = os::Linux::commit_memory_impl(addr, size, exec);
  if (err == 0) {
    realign_memory(addr, size, alignment_hint);
  }
  return err;
}

bool os::pd_commit_memory(char* addr, size_t size, size_t alignment_hint,
                          bool exec) {
  return os::Linux::commit_memory_impl(addr, size, alignment_hint, exec) == 0;
}

void os::pd_commit_memory_or_exit(char* addr, size_t size,
                                  size_t alignment_hint, bool exec,
                                  const char* mesg) {
  assert(mesg != NULL, "mesg must be specified");
  int err = os::Linux::commit_memory_impl(addr, size, alignment_hint, exec);
  if (err != 0) {
    // the caller wants all commit errors to exit with the specified mesg:
    warn_fail_commit_memory(addr, size, alignment_hint, exec, err);
    vm_exit_out_of_memory(size, OOM_MMAP_ERROR, mesg);
  }
}

void os::pd_realign_memory(char *addr, size_t bytes, size_t alignment_hint) {
  if (UseTransparentHugePages && alignment_hint > (size_t)vm_page_size()) {
    // We don't check the return value: madvise(MADV_HUGEPAGE) may not
    // be supported or the memory may already be backed by huge pages.
    ::madvise(addr, bytes, MADV_HUGEPAGE);
  }
}

void os::pd_free_memory(char *addr, size_t bytes, size_t alignment_hint) {
  // This method works by doing an mmap over an existing mmaping and effectively discarding
  // the existing pages. However it won't work for SHM-based large pages that cannot be
  // uncommitted at all. We don't do anything in this case to avoid creating a segment with
  // small pages on top of the SHM segment. This method always works for small pages, so we
  // allow that in any case.
  if (alignment_hint <= (size_t)os::vm_page_size() || can_commit_large_page_memory()) {
    commit_memory(addr, bytes, alignment_hint, !ExecMem);
  }
}

void os::numa_make_global(char *addr, size_t bytes) {
  Linux::numa_interleave_memory(addr, bytes);
}

// Define for numa_set_bind_policy(int). Setting the argument to 0 will set the
// bind policy to MPOL_PREFERRED for the current thread.
#define USE_MPOL_PREFERRED 0

void os::numa_make_local(char *addr, size_t bytes, int lgrp_hint) {
  // To make NUMA and large pages more robust when both enabled, we need to ease
  // the requirements on where the memory should be allocated. MPOL_BIND is the
  // default policy and it will force memory to be allocated on the specified
  // node. Changing this to MPOL_PREFERRED will prefer to allocate the memory on
  // the specified node, but will not force it. Using this policy will prevent
  // getting SIGBUS when trying to allocate large pages on NUMA nodes with no
  // free large pages.
  Linux::numa_set_bind_policy(USE_MPOL_PREFERRED);
  Linux::numa_tonode_memory(addr, bytes, lgrp_hint);
}

bool os::numa_topology_changed()   { return false; }

size_t os::numa_get_groups_num() {
  // Return just the number of nodes in which it's possible to allocate memory
  // (in numa terminology, configured nodes).
  return Linux::numa_num_configured_nodes();
}

int os::numa_get_group_id() {
  int cpu_id = Linux::sched_getcpu();
  if (cpu_id != -1) {
    int lgrp_id = Linux::get_node_by_cpu(cpu_id);
    if (lgrp_id != -1) {
      return lgrp_id;
    }
  }
  return 0;
}

int os::Linux::get_existing_num_nodes() {
  size_t node;
  size_t highest_node_number = Linux::numa_max_node();
  int num_nodes = 0;

  // Get the total number of nodes in the system including nodes without memory.
  for (node = 0; node <= highest_node_number; node++) {
    if (isnode_in_existing_nodes(node)) {
      num_nodes++;
    }
  }
  return num_nodes;
}

size_t os::numa_get_leaf_groups(int *ids, size_t size) {
  size_t highest_node_number = Linux::numa_max_node();
  size_t i = 0;

  // Map all node ids in which is possible to allocate memory. Also nodes are
  // not always consecutively available, i.e. available from 0 to the highest
  // node number.
  for (size_t node = 0; node <= highest_node_number; node++) {
    if (Linux::isnode_in_configured_nodes(node)) {
      ids[i++] = node;
    }
  }
  return i;
}

bool os::get_page_info(char *start, page_info* info) {
  return false;
}

char *os::scan_pages(char *start, char* end, page_info* page_expected, page_info* page_found) {
  return end;
}


int os::Linux::sched_getcpu_syscall(void) {
  unsigned int cpu = 0;
  int retval = -1;

#if defined(IA32)
# ifndef SYS_getcpu
# define SYS_getcpu 318
# endif
  retval = syscall(SYS_getcpu, &cpu, NULL, NULL);
#elif defined(AMD64)
// Unfortunately we have to bring all these macros here from vsyscall.h
// to be able to compile on old linuxes.
# define __NR_vgetcpu 2
# define VSYSCALL_START (-10UL << 20)
# define VSYSCALL_SIZE 1024
# define VSYSCALL_ADDR(vsyscall_nr) (VSYSCALL_START+VSYSCALL_SIZE*(vsyscall_nr))
  typedef long (*vgetcpu_t)(unsigned int *cpu, unsigned int *node, unsigned long *tcache);
  vgetcpu_t vgetcpu = (vgetcpu_t)VSYSCALL_ADDR(__NR_vgetcpu);
  retval = vgetcpu(&cpu, NULL, NULL);
#endif

  return (retval == -1) ? retval : cpu;
}

// Something to do with the numa-aware allocator needs these symbols
extern "C" JNIEXPORT void numa_warn(int number, char *where, ...) { }
extern "C" JNIEXPORT void numa_error(char *where) { }
extern "C" JNIEXPORT int fork1() { return fork(); }

// Handle request to load libnuma symbol version 1.1 (API v1). If it fails
// load symbol from base version instead.
void* os::Linux::libnuma_dlsym(void* handle, const char *name) {
  void *f = dlvsym(handle, name, "libnuma_1.1");
  if (f == NULL) {
    f = dlsym(handle, name);
  }
  return f;
}

// Handle request to load libnuma symbol version 1.2 (API v2) only.
// Return NULL if the symbol is not defined in this particular version.
void* os::Linux::libnuma_v2_dlsym(void* handle, const char* name) {
  return dlvsym(handle, name, "libnuma_1.2");
}

bool os::Linux::libnuma_init() {
  // sched_getcpu() should be in libc.
  set_sched_getcpu(CAST_TO_FN_PTR(sched_getcpu_func_t,
                                  dlsym(RTLD_DEFAULT, "sched_getcpu")));

  // If it's not, try a direct syscall.
  if (sched_getcpu() == -1)
    set_sched_getcpu(CAST_TO_FN_PTR(sched_getcpu_func_t, (void*)&sched_getcpu_syscall));

  if (sched_getcpu() != -1) { // Does it work?
    void *handle = dlopen("libnuma.so.1", RTLD_LAZY);
    if (handle != NULL) {
      set_numa_node_to_cpus(CAST_TO_FN_PTR(numa_node_to_cpus_func_t,
                                           libnuma_dlsym(handle, "numa_node_to_cpus")));
      set_numa_max_node(CAST_TO_FN_PTR(numa_max_node_func_t,
                                       libnuma_dlsym(handle, "numa_max_node")));
      set_numa_num_configured_nodes(CAST_TO_FN_PTR(numa_num_configured_nodes_func_t,
                                                   libnuma_dlsym(handle, "numa_num_configured_nodes")));
      set_numa_available(CAST_TO_FN_PTR(numa_available_func_t,
                                        libnuma_dlsym(handle, "numa_available")));
      set_numa_tonode_memory(CAST_TO_FN_PTR(numa_tonode_memory_func_t,
                                            libnuma_dlsym(handle, "numa_tonode_memory")));
      set_numa_interleave_memory(CAST_TO_FN_PTR(numa_interleave_memory_func_t,
                                                libnuma_dlsym(handle, "numa_interleave_memory")));
<<<<<<< HEAD
=======
      set_numa_interleave_memory_v2(CAST_TO_FN_PTR(numa_interleave_memory_v2_func_t,
                                                libnuma_v2_dlsym(handle, "numa_interleave_memory")));
>>>>>>> d8c39675
      set_numa_set_bind_policy(CAST_TO_FN_PTR(numa_set_bind_policy_func_t,
                                              libnuma_dlsym(handle, "numa_set_bind_policy")));
      set_numa_bitmask_isbitset(CAST_TO_FN_PTR(numa_bitmask_isbitset_func_t,
                                               libnuma_dlsym(handle, "numa_bitmask_isbitset")));
      set_numa_distance(CAST_TO_FN_PTR(numa_distance_func_t,
                                       libnuma_dlsym(handle, "numa_distance")));

      if (numa_available() != -1) {
        set_numa_all_nodes((unsigned long*)libnuma_dlsym(handle, "numa_all_nodes"));
        set_numa_all_nodes_ptr((struct bitmask **)libnuma_dlsym(handle, "numa_all_nodes_ptr"));
        set_numa_nodes_ptr((struct bitmask **)libnuma_dlsym(handle, "numa_nodes_ptr"));
        // Create an index -> node mapping, since nodes are not always consecutive
        _nindex_to_node = new (ResourceObj::C_HEAP, mtInternal) GrowableArray<int>(0, true);
        rebuild_nindex_to_node_map();
        // Create a cpu -> node mapping
        _cpu_to_node = new (ResourceObj::C_HEAP, mtInternal) GrowableArray<int>(0, true);
        rebuild_cpu_to_node_map();
        return true;
      }
    }
  }
  return false;
}

void os::Linux::rebuild_nindex_to_node_map() {
  int highest_node_number = Linux::numa_max_node();

  nindex_to_node()->clear();
  for (int node = 0; node <= highest_node_number; node++) {
    if (Linux::isnode_in_existing_nodes(node)) {
      nindex_to_node()->append(node);
    }
  }
}

// rebuild_cpu_to_node_map() constructs a table mapping cpud id to node id.
// The table is later used in get_node_by_cpu().
void os::Linux::rebuild_cpu_to_node_map() {
  const size_t NCPUS = 32768; // Since the buffer size computation is very obscure
                              // in libnuma (possible values are starting from 16,
                              // and continuing up with every other power of 2, but less
                              // than the maximum number of CPUs supported by kernel), and
                              // is a subject to change (in libnuma version 2 the requirements
                              // are more reasonable) we'll just hardcode the number they use
                              // in the library.
  const size_t BitsPerCLong = sizeof(long) * CHAR_BIT;

  size_t cpu_num = processor_count();
  size_t cpu_map_size = NCPUS / BitsPerCLong;
  size_t cpu_map_valid_size =
    MIN2((cpu_num + BitsPerCLong - 1) / BitsPerCLong, cpu_map_size);

  cpu_to_node()->clear();
  cpu_to_node()->at_grow(cpu_num - 1);

  size_t node_num = get_existing_num_nodes();

  int distance = 0;
  int closest_distance = INT_MAX;
  int closest_node = 0;
  unsigned long *cpu_map = NEW_C_HEAP_ARRAY(unsigned long, cpu_map_size, mtInternal);
  for (size_t i = 0; i < node_num; i++) {
    // Check if node is configured (not a memory-less node). If it is not, find
    // the closest configured node.
    if (!isnode_in_configured_nodes(nindex_to_node()->at(i))) {
      closest_distance = INT_MAX;
      // Check distance from all remaining nodes in the system. Ignore distance
      // from itself and from another non-configured node.
      for (size_t m = 0; m < node_num; m++) {
        if (m != i && isnode_in_configured_nodes(nindex_to_node()->at(m))) {
          distance = numa_distance(nindex_to_node()->at(i), nindex_to_node()->at(m));
          // If a closest node is found, update. There is always at least one
          // configured node in the system so there is always at least one node
          // close.
          if (distance != 0 && distance < closest_distance) {
            closest_distance = distance;
            closest_node = nindex_to_node()->at(m);
          }
        }
      }
     } else {
       // Current node is already a configured node.
       closest_node = nindex_to_node()->at(i);
     }

    // Get cpus from the original node and map them to the closest node. If node
    // is a configured node (not a memory-less node), then original node and
    // closest node are the same.
    if (numa_node_to_cpus(nindex_to_node()->at(i), cpu_map, cpu_map_size * sizeof(unsigned long)) != -1) {
      for (size_t j = 0; j < cpu_map_valid_size; j++) {
        if (cpu_map[j] != 0) {
          for (size_t k = 0; k < BitsPerCLong; k++) {
            if (cpu_map[j] & (1UL << k)) {
              cpu_to_node()->at_put(j * BitsPerCLong + k, closest_node);
            }
          }
        }
      }
    }
  }
  FREE_C_HEAP_ARRAY(unsigned long, cpu_map, mtInternal);
}

int os::Linux::get_node_by_cpu(int cpu_id) {
  if (cpu_to_node() != NULL && cpu_id >= 0 && cpu_id < cpu_to_node()->length()) {
    return cpu_to_node()->at(cpu_id);
  }
  return -1;
}

GrowableArray<int>* os::Linux::_cpu_to_node;
GrowableArray<int>* os::Linux::_nindex_to_node;
os::Linux::sched_getcpu_func_t os::Linux::_sched_getcpu;
os::Linux::numa_node_to_cpus_func_t os::Linux::_numa_node_to_cpus;
os::Linux::numa_max_node_func_t os::Linux::_numa_max_node;
os::Linux::numa_num_configured_nodes_func_t os::Linux::_numa_num_configured_nodes;
os::Linux::numa_available_func_t os::Linux::_numa_available;
os::Linux::numa_tonode_memory_func_t os::Linux::_numa_tonode_memory;
os::Linux::numa_interleave_memory_func_t os::Linux::_numa_interleave_memory;
os::Linux::numa_interleave_memory_v2_func_t os::Linux::_numa_interleave_memory_v2;
os::Linux::numa_set_bind_policy_func_t os::Linux::_numa_set_bind_policy;
os::Linux::numa_bitmask_isbitset_func_t os::Linux::_numa_bitmask_isbitset;
os::Linux::numa_distance_func_t os::Linux::_numa_distance;
unsigned long* os::Linux::_numa_all_nodes;
struct bitmask* os::Linux::_numa_all_nodes_ptr;
struct bitmask* os::Linux::_numa_nodes_ptr;

bool os::pd_uncommit_memory(char* addr, size_t size) {
  uintptr_t res = (uintptr_t) ::mmap(addr, size, PROT_NONE,
                MAP_PRIVATE|MAP_FIXED|MAP_NORESERVE|MAP_ANONYMOUS, -1, 0);
  return res  != (uintptr_t) MAP_FAILED;
}

static
address get_stack_commited_bottom(address bottom, size_t size) {
  address nbot = bottom;
  address ntop = bottom + size;

  size_t page_sz = os::vm_page_size();
  unsigned pages = size / page_sz;

  unsigned char vec[1];
  unsigned imin = 1, imax = pages + 1, imid;
  int mincore_return_value = 0;

  assert(imin <= imax, "Unexpected page size");

  while (imin < imax) {
    imid = (imax + imin) / 2;
    nbot = ntop - (imid * page_sz);

    // Use a trick with mincore to check whether the page is mapped or not.
    // mincore sets vec to 1 if page resides in memory and to 0 if page
    // is swapped output but if page we are asking for is unmapped
    // it returns -1,ENOMEM
    mincore_return_value = mincore(nbot, page_sz, vec);

    if (mincore_return_value == -1) {
      // Page is not mapped go up
      // to find first mapped page
      if (errno != EAGAIN) {
        assert(errno == ENOMEM, "Unexpected mincore errno");
        imax = imid;
      }
    } else {
      // Page is mapped go down
      // to find first not mapped page
      imin = imid + 1;
    }
  }

  nbot = nbot + page_sz;

  // Adjust stack bottom one page up if last checked page is not mapped
  if (mincore_return_value == -1) {
    nbot = nbot + page_sz;
  }

  return nbot;
}


// Linux uses a growable mapping for the stack, and if the mapping for
// the stack guard pages is not removed when we detach a thread the
// stack cannot grow beyond the pages where the stack guard was
// mapped.  If at some point later in the process the stack expands to
// that point, the Linux kernel cannot expand the stack any further
// because the guard pages are in the way, and a segfault occurs.
//
// However, it's essential not to split the stack region by unmapping
// a region (leaving a hole) that's already part of the stack mapping,
// so if the stack mapping has already grown beyond the guard pages at
// the time we create them, we have to truncate the stack mapping.
// So, we need to know the extent of the stack mapping when
// create_stack_guard_pages() is called.

// We only need this for stacks that are growable: at the time of
// writing thread stacks don't use growable mappings (i.e. those
// creeated with MAP_GROWSDOWN), and aren't marked "[stack]", so this
// only applies to the main thread.

// If the (growable) stack mapping already extends beyond the point
// where we're going to put our guard pages, truncate the mapping at
// that point by munmap()ping it.  This ensures that when we later
// munmap() the guard pages we don't leave a hole in the stack
// mapping. This only affects the main/initial thread

bool os::pd_create_stack_guard_pages(char* addr, size_t size) {

  if (os::Linux::is_initial_thread()) {
    // As we manually grow stack up to bottom inside create_attached_thread(),
    // it's likely that os::Linux::initial_thread_stack_bottom is mapped and
    // we don't need to do anything special.
    // Check it first, before calling heavy function.
    uintptr_t stack_extent = (uintptr_t) os::Linux::initial_thread_stack_bottom();
    unsigned char vec[1];

    if (mincore((address)stack_extent, os::vm_page_size(), vec) == -1) {
      // Fallback to slow path on all errors, including EAGAIN
      stack_extent = (uintptr_t) get_stack_commited_bottom(
                                    os::Linux::initial_thread_stack_bottom(),
                                    (size_t)addr - stack_extent);
    }

    if (stack_extent < (uintptr_t)addr) {
      ::munmap((void*)stack_extent, (uintptr_t)(addr - stack_extent));
    }
  }

  return os::commit_memory(addr, size, !ExecMem);
}

// If this is a growable mapping, remove the guard pages entirely by
// munmap()ping them.  If not, just call uncommit_memory(). This only
// affects the main/initial thread, but guard against future OS changes
// It's safe to always unmap guard pages for initial thread because we
// always place it right after end of the mapped region

bool os::remove_stack_guard_pages(char* addr, size_t size) {
  uintptr_t stack_extent, stack_base;

  if (os::Linux::is_initial_thread()) {
    return ::munmap(addr, size) == 0;
  }

  return os::uncommit_memory(addr, size);
}

static address _highest_vm_reserved_address = NULL;

// If 'fixed' is true, anon_mmap() will attempt to reserve anonymous memory
// at 'requested_addr'. If there are existing memory mappings at the same
// location, however, they will be overwritten. If 'fixed' is false,
// 'requested_addr' is only treated as a hint, the return value may or
// may not start from the requested address. Unlike Linux mmap(), this
// function returns NULL to indicate failure.
static char* anon_mmap(char* requested_addr, size_t bytes, bool fixed) {
  char * addr;
  int flags;

  flags = MAP_PRIVATE | MAP_NORESERVE | MAP_ANONYMOUS;
  if (fixed) {
    assert((uintptr_t)requested_addr % os::Linux::page_size() == 0, "unaligned address");
    flags |= MAP_FIXED;
  }

  // Map reserved/uncommitted pages PROT_NONE so we fail early if we
  // touch an uncommitted page. Otherwise, the read/write might
  // succeed if we have enough swap space to back the physical page.
  addr = (char*)::mmap(requested_addr, bytes, PROT_NONE,
                       flags, -1, 0);

  if (addr != MAP_FAILED) {
    // anon_mmap() should only get called during VM initialization,
    // don't need lock (actually we can skip locking even it can be called
    // from multiple threads, because _highest_vm_reserved_address is just a
    // hint about the upper limit of non-stack memory regions.)
    if ((address)addr + bytes > _highest_vm_reserved_address) {
      _highest_vm_reserved_address = (address)addr + bytes;
    }
  }

  return addr == MAP_FAILED ? NULL : addr;
}

// Allocate (using mmap, NO_RESERVE, with small pages) at either a given request address
//   (req_addr != NULL) or with a given alignment.
//  - bytes shall be a multiple of alignment.
//  - req_addr can be NULL. If not NULL, it must be a multiple of alignment.
//  - alignment sets the alignment at which memory shall be allocated.
//     It must be a multiple of allocation granularity.
// Returns address of memory or NULL. If req_addr was not NULL, will only return
//  req_addr or NULL.
static char* anon_mmap_aligned(size_t bytes, size_t alignment, char* req_addr) {

  size_t extra_size = bytes;
  if (req_addr == NULL && alignment > 0) {
    extra_size += alignment;
  }

  char* start = (char*) ::mmap(req_addr, extra_size, PROT_NONE,
    MAP_PRIVATE|MAP_ANONYMOUS|MAP_NORESERVE,
    -1, 0);
  if (start == MAP_FAILED) {
    start = NULL;
  } else {
    if (req_addr != NULL) {
      if (start != req_addr) {
        ::munmap(start, extra_size);
        start = NULL;
      }
    } else {
      char* const start_aligned = (char*) align_ptr_up(start, alignment);
      char* const end_aligned = start_aligned + bytes;
      char* const end = start + extra_size;
      if (start_aligned > start) {
        ::munmap(start, start_aligned - start);
      }
      if (end_aligned < end) {
        ::munmap(end_aligned, end - end_aligned);
      }
      start = start_aligned;
    }
  }
  return start;
}

// Don't update _highest_vm_reserved_address, because there might be memory
// regions above addr + size. If so, releasing a memory region only creates
// a hole in the address space, it doesn't help prevent heap-stack collision.
//
static int anon_munmap(char * addr, size_t size) {
  return ::munmap(addr, size) == 0;
}

char* os::pd_reserve_memory(size_t bytes, char* requested_addr,
                         size_t alignment_hint) {
  return anon_mmap(requested_addr, bytes, (requested_addr != NULL));
}

bool os::pd_release_memory(char* addr, size_t size) {
  return anon_munmap(addr, size);
}

static address highest_vm_reserved_address() {
  return _highest_vm_reserved_address;
}

static bool linux_mprotect(char* addr, size_t size, int prot) {
  // Linux wants the mprotect address argument to be page aligned.
  char* bottom = (char*)align_size_down((intptr_t)addr, os::Linux::page_size());

  // According to SUSv3, mprotect() should only be used with mappings
  // established by mmap(), and mmap() always maps whole pages. Unaligned
  // 'addr' likely indicates problem in the VM (e.g. trying to change
  // protection of malloc'ed or statically allocated memory). Check the
  // caller if you hit this assert.
  assert(addr == bottom, "sanity check");

  size = align_size_up(pointer_delta(addr, bottom, 1) + size, os::Linux::page_size());
  return ::mprotect(bottom, size, prot) == 0;
}

// Set protections specified
bool os::protect_memory(char* addr, size_t bytes, ProtType prot,
                        bool is_committed) {
  unsigned int p = 0;
  switch (prot) {
  case MEM_PROT_NONE: p = PROT_NONE; break;
  case MEM_PROT_READ: p = PROT_READ; break;
  case MEM_PROT_RW:   p = PROT_READ|PROT_WRITE; break;
  case MEM_PROT_RWX:  p = PROT_READ|PROT_WRITE|PROT_EXEC; break;
  default:
    ShouldNotReachHere();
  }
  // is_committed is unused.
  return linux_mprotect(addr, bytes, p);
}

bool os::guard_memory(char* addr, size_t size) {
  return linux_mprotect(addr, size, PROT_NONE);
}

bool os::unguard_memory(char* addr, size_t size) {
  return linux_mprotect(addr, size, PROT_READ|PROT_WRITE);
}

bool os::Linux::transparent_huge_pages_sanity_check(bool warn, size_t page_size) {
  bool result = false;
  void *p = mmap(NULL, page_size * 2, PROT_READ|PROT_WRITE,
                 MAP_ANONYMOUS|MAP_PRIVATE,
                 -1, 0);
  if (p != MAP_FAILED) {
    void *aligned_p = align_ptr_up(p, page_size);

    result = madvise(aligned_p, page_size, MADV_HUGEPAGE) == 0;

    munmap(p, page_size * 2);
  }

  if (warn && !result) {
    warning("TransparentHugePages is not supported by the operating system.");
  }

  return result;
}

bool os::Linux::hugetlbfs_sanity_check(bool warn, size_t page_size) {
  bool result = false;
  void *p = mmap(NULL, page_size, PROT_READ|PROT_WRITE,
                 MAP_ANONYMOUS|MAP_PRIVATE|MAP_HUGETLB,
                 -1, 0);

  if (p != MAP_FAILED) {
    // We don't know if this really is a huge page or not.
    FILE *fp = fopen("/proc/self/maps", "r");
    if (fp) {
      while (!feof(fp)) {
        char chars[257];
        long x = 0;
        if (fgets(chars, sizeof(chars), fp)) {
          if (sscanf(chars, "%lx-%*x", &x) == 1
              && x == (long)p) {
            if (strstr (chars, "hugepage")) {
              result = true;
              break;
            }
          }
        }
      }
      fclose(fp);
    }
    munmap(p, page_size);
  }

  if (warn && !result) {
    warning("HugeTLBFS is not supported by the operating system.");
  }

  return result;
}

/*
* Set the coredump_filter bits to include largepages in core dump (bit 6)
*
* From the coredump_filter documentation:
*
* - (bit 0) anonymous private memory
* - (bit 1) anonymous shared memory
* - (bit 2) file-backed private memory
* - (bit 3) file-backed shared memory
* - (bit 4) ELF header pages in file-backed private memory areas (it is
*           effective only if the bit 2 is cleared)
* - (bit 5) hugetlb private memory
* - (bit 6) hugetlb shared memory
*/
static void set_coredump_filter(void) {
  FILE *f;
  long cdm;

  if ((f = fopen("/proc/self/coredump_filter", "r+")) == NULL) {
    return;
  }

  if (fscanf(f, "%lx", &cdm) != 1) {
    fclose(f);
    return;
  }

  rewind(f);

  if ((cdm & LARGEPAGES_BIT) == 0) {
    cdm |= LARGEPAGES_BIT;
    fprintf(f, "%#lx", cdm);
  }

  fclose(f);
}

// Large page support

static size_t _large_page_size = 0;

size_t os::Linux::find_large_page_size() {
  size_t large_page_size = 0;

  // large_page_size on Linux is used to round up heap size. x86 uses either
  // 2M or 4M page, depending on whether PAE (Physical Address Extensions)
  // mode is enabled. AMD64/EM64T uses 2M page in 64bit mode. IA64 can use
  // page as large as 256M.
  //
  // Here we try to figure out page size by parsing /proc/meminfo and looking
  // for a line with the following format:
  //    Hugepagesize:     2048 kB
  //
  // If we can't determine the value (e.g. /proc is not mounted, or the text
  // format has been changed), we'll use the largest page size supported by
  // the processor.

#ifndef ZERO
  large_page_size = IA32_ONLY(4 * M) AMD64_ONLY(2 * M) IA64_ONLY(256 * M) SPARC_ONLY(4 * M)
                     ARM_ONLY(2 * M) PPC_ONLY(4 * M);
#endif // ZERO

  FILE *fp = fopen("/proc/meminfo", "r");
  if (fp) {
    while (!feof(fp)) {
      int x = 0;
      char buf[16];
      if (fscanf(fp, "Hugepagesize: %d", &x) == 1) {
        if (x && fgets(buf, sizeof(buf), fp) && strcmp(buf, " kB\n") == 0) {
          large_page_size = x * K;
          break;
        }
      } else {
        // skip to next line
        for (;;) {
          int ch = fgetc(fp);
          if (ch == EOF || ch == (int)'\n') break;
        }
      }
    }
    fclose(fp);
  }

  if (!FLAG_IS_DEFAULT(LargePageSizeInBytes) && LargePageSizeInBytes != large_page_size) {
    warning("Setting LargePageSizeInBytes has no effect on this OS. Large page size is "
        SIZE_FORMAT "%s.", byte_size_in_proper_unit(large_page_size),
        proper_unit_for_byte_size(large_page_size));
  }

  return large_page_size;
}

size_t os::Linux::setup_large_page_size() {
  _large_page_size = Linux::find_large_page_size();
  const size_t default_page_size = (size_t)Linux::page_size();
  if (_large_page_size > default_page_size) {
    _page_sizes[0] = _large_page_size;
    _page_sizes[1] = default_page_size;
    _page_sizes[2] = 0;
  }

  return _large_page_size;
}

bool os::Linux::setup_large_page_type(size_t page_size) {
  if (FLAG_IS_DEFAULT(UseHugeTLBFS) &&
      FLAG_IS_DEFAULT(UseSHM) &&
      FLAG_IS_DEFAULT(UseTransparentHugePages)) {

    // The type of large pages has not been specified by the user.

    // Try UseHugeTLBFS and then UseSHM.
    UseHugeTLBFS = UseSHM = true;

    // Don't try UseTransparentHugePages since there are known
    // performance issues with it turned on. This might change in the future.
    UseTransparentHugePages = false;
  }

  if (UseTransparentHugePages) {
    bool warn_on_failure = !FLAG_IS_DEFAULT(UseTransparentHugePages);
    if (transparent_huge_pages_sanity_check(warn_on_failure, page_size)) {
      UseHugeTLBFS = false;
      UseSHM = false;
      return true;
    }
    UseTransparentHugePages = false;
  }

  if (UseHugeTLBFS) {
    bool warn_on_failure = !FLAG_IS_DEFAULT(UseHugeTLBFS);
    if (hugetlbfs_sanity_check(warn_on_failure, page_size)) {
      UseSHM = false;
      return true;
    }
    UseHugeTLBFS = false;
  }

  return UseSHM;
}

void os::large_page_init() {
  if (!UseLargePages &&
      !UseTransparentHugePages &&
      !UseHugeTLBFS &&
      !UseSHM) {
    // Not using large pages.
    return;
  }

  if (!FLAG_IS_DEFAULT(UseLargePages) && !UseLargePages) {
    // The user explicitly turned off large pages.
    // Ignore the rest of the large pages flags.
    UseTransparentHugePages = false;
    UseHugeTLBFS = false;
    UseSHM = false;
    return;
  }

  size_t large_page_size = Linux::setup_large_page_size();
  UseLargePages          = Linux::setup_large_page_type(large_page_size);

  set_coredump_filter();
}

#ifndef SHM_HUGETLB
#define SHM_HUGETLB 04000
#endif

#define shm_warning_format(format, ...)              \
  do {                                               \
    if (UseLargePages &&                             \
        (!FLAG_IS_DEFAULT(UseLargePages) ||          \
         !FLAG_IS_DEFAULT(UseSHM) ||                 \
         !FLAG_IS_DEFAULT(LargePageSizeInBytes))) {  \
      warning(format, __VA_ARGS__);                  \
    }                                                \
  } while (0)

#define shm_warning(str) shm_warning_format("%s", str)

#define shm_warning_with_errno(str)                \
  do {                                             \
    int err = errno;                               \
    shm_warning_format(str " (error = %d)", err);  \
  } while (0)

static char* shmat_with_alignment(int shmid, size_t bytes, size_t alignment) {
  assert(is_size_aligned(bytes, alignment), "Must be divisible by the alignment");

  if (!is_size_aligned(alignment, SHMLBA)) {
    assert(false, "Code below assumes that alignment is at least SHMLBA aligned");
    return NULL;
  }

  // To ensure that we get 'alignment' aligned memory from shmat,
  // we pre-reserve aligned virtual memory and then attach to that.

  char* pre_reserved_addr = anon_mmap_aligned(bytes, alignment, NULL);
  if (pre_reserved_addr == NULL) {
    // Couldn't pre-reserve aligned memory.
    shm_warning("Failed to pre-reserve aligned memory for shmat.");
    return NULL;
  }

  // SHM_REMAP is needed to allow shmat to map over an existing mapping.
  char* addr = (char*)shmat(shmid, pre_reserved_addr, SHM_REMAP);

  if ((intptr_t)addr == -1) {
    int err = errno;
    shm_warning_with_errno("Failed to attach shared memory.");

    assert(err != EACCES, "Unexpected error");
    assert(err != EIDRM,  "Unexpected error");
    assert(err != EINVAL, "Unexpected error");

    // Since we don't know if the kernel unmapped the pre-reserved memory area
    // we can't unmap it, since that would potentially unmap memory that was
    // mapped from other threads.
    return NULL;
  }

  return addr;
}

static char* shmat_at_address(int shmid, char* req_addr) {
  if (!is_ptr_aligned(req_addr, SHMLBA)) {
    assert(false, "Requested address needs to be SHMLBA aligned");
    return NULL;
  }

  char* addr = (char*)shmat(shmid, req_addr, 0);

  if ((intptr_t)addr == -1) {
    shm_warning_with_errno("Failed to attach shared memory.");
    return NULL;
  }

  return addr;
}

static char* shmat_large_pages(int shmid, size_t bytes, size_t alignment, char* req_addr) {
  // If a req_addr has been provided, we assume that the caller has already aligned the address.
  if (req_addr != NULL) {
    assert(is_ptr_aligned(req_addr, os::large_page_size()), "Must be divisible by the large page size");
    assert(is_ptr_aligned(req_addr, alignment), "Must be divisible by given alignment");
    return shmat_at_address(shmid, req_addr);
  }

  // Since shmid has been setup with SHM_HUGETLB, shmat will automatically
  // return large page size aligned memory addresses when req_addr == NULL.
  // However, if the alignment is larger than the large page size, we have
  // to manually ensure that the memory returned is 'alignment' aligned.
  if (alignment > os::large_page_size()) {
    assert(is_size_aligned(alignment, os::large_page_size()), "Must be divisible by the large page size");
    return shmat_with_alignment(shmid, bytes, alignment);
  } else {
    return shmat_at_address(shmid, NULL);
  }
}

char* os::Linux::reserve_memory_special_shm(size_t bytes, size_t alignment, char* req_addr, bool exec) {
  // "exec" is passed in but not used.  Creating the shared image for
  // the code cache doesn't have an SHM_X executable permission to check.
  assert(UseLargePages && UseSHM, "only for SHM large pages");
  assert(is_ptr_aligned(req_addr, os::large_page_size()), "Unaligned address");
  assert(is_ptr_aligned(req_addr, alignment), "Unaligned address");

  if (!is_size_aligned(bytes, os::large_page_size())) {
    return NULL; // Fallback to small pages.
  }

  // Create a large shared memory region to attach to based on size.
  // Currently, size is the total size of the heap.
  int shmid = shmget(IPC_PRIVATE, bytes, SHM_HUGETLB|IPC_CREAT|SHM_R|SHM_W);
  if (shmid == -1) {
    // Possible reasons for shmget failure:
    // 1. shmmax is too small for Java heap.
    //    > check shmmax value: cat /proc/sys/kernel/shmmax
    //    > increase shmmax value: echo "0xffffffff" > /proc/sys/kernel/shmmax
    // 2. not enough large page memory.
    //    > check available large pages: cat /proc/meminfo
    //    > increase amount of large pages:
    //          echo new_value > /proc/sys/vm/nr_hugepages
    //      Note 1: different Linux may use different name for this property,
    //            e.g. on Redhat AS-3 it is "hugetlb_pool".
    //      Note 2: it's possible there's enough physical memory available but
    //            they are so fragmented after a long run that they can't
    //            coalesce into large pages. Try to reserve large pages when
    //            the system is still "fresh".
    shm_warning_with_errno("Failed to reserve shared memory.");
    return NULL;
  }

  // Attach to the region.
  char* addr = shmat_large_pages(shmid, bytes, alignment, req_addr);

  // Remove shmid. If shmat() is successful, the actual shared memory segment
  // will be deleted when it's detached by shmdt() or when the process
  // terminates. If shmat() is not successful this will remove the shared
  // segment immediately.
  shmctl(shmid, IPC_RMID, NULL);

  return addr;
}

static void warn_on_large_pages_failure(char* req_addr, size_t bytes, int error) {
  assert(error == ENOMEM, "Only expect to fail if no memory is available");

  bool warn_on_failure = UseLargePages &&
      (!FLAG_IS_DEFAULT(UseLargePages) ||
       !FLAG_IS_DEFAULT(UseHugeTLBFS) ||
       !FLAG_IS_DEFAULT(LargePageSizeInBytes));

  if (warn_on_failure) {
    char msg[128];
    jio_snprintf(msg, sizeof(msg), "Failed to reserve large pages memory req_addr: "
        PTR_FORMAT " bytes: " SIZE_FORMAT " (errno = %d).", req_addr, bytes, error);
    warning("%s", msg);
  }
}

char* os::Linux::reserve_memory_special_huge_tlbfs_only(size_t bytes, char* req_addr, bool exec) {
  assert(UseLargePages && UseHugeTLBFS, "only for Huge TLBFS large pages");
  assert(is_size_aligned(bytes, os::large_page_size()), "Unaligned size");
  assert(is_ptr_aligned(req_addr, os::large_page_size()), "Unaligned address");

  int prot = exec ? PROT_READ|PROT_WRITE|PROT_EXEC : PROT_READ|PROT_WRITE;
  char* addr = (char*)::mmap(req_addr, bytes, prot,
                             MAP_PRIVATE|MAP_ANONYMOUS|MAP_HUGETLB,
                             -1, 0);

  if (addr == MAP_FAILED) {
    warn_on_large_pages_failure(req_addr, bytes, errno);
    return NULL;
  }

  assert(is_ptr_aligned(addr, os::large_page_size()), "Must be");

  return addr;
}

// Reserve memory using mmap(MAP_HUGETLB).
//  - bytes shall be a multiple of alignment.
//  - req_addr can be NULL. If not NULL, it must be a multiple of alignment.
//  - alignment sets the alignment at which memory shall be allocated.
//     It must be a multiple of allocation granularity.
// Returns address of memory or NULL. If req_addr was not NULL, will only return
//  req_addr or NULL.
char* os::Linux::reserve_memory_special_huge_tlbfs_mixed(size_t bytes, size_t alignment, char* req_addr, bool exec) {
  size_t large_page_size = os::large_page_size();
  assert(bytes >= large_page_size, "Shouldn't allocate large pages for small sizes");

  assert(is_ptr_aligned(req_addr, alignment), "Must be");
  assert(is_size_aligned(bytes, alignment), "Must be");

  // First reserve - but not commit - the address range in small pages.
  char* const start = anon_mmap_aligned(bytes, alignment, req_addr);

  if (start == NULL) {
    return NULL;
  }

  assert(is_ptr_aligned(start, alignment), "Must be");

  char* end = start + bytes;

  // Find the regions of the allocated chunk that can be promoted to large pages.
  char* lp_start = (char*)align_ptr_up(start, large_page_size);
  char* lp_end   = (char*)align_ptr_down(end, large_page_size);

  size_t lp_bytes = lp_end - lp_start;

  assert(is_size_aligned(lp_bytes, large_page_size), "Must be");

  if (lp_bytes == 0) {
    // The mapped region doesn't even span the start and the end of a large page.
    // Fall back to allocate a non-special area.
    ::munmap(start, end - start);
    return NULL;
  }

  int prot = exec ? PROT_READ|PROT_WRITE|PROT_EXEC : PROT_READ|PROT_WRITE;

  void* result;

  // Commit small-paged leading area.
  if (start != lp_start) {
    result = ::mmap(start, lp_start - start, prot,
                    MAP_PRIVATE|MAP_ANONYMOUS|MAP_FIXED,
                    -1, 0);
    if (result == MAP_FAILED) {
      ::munmap(lp_start, end - lp_start);
      return NULL;
    }
  }

  // Commit large-paged area.
  result = ::mmap(lp_start, lp_bytes, prot,
                  MAP_PRIVATE|MAP_ANONYMOUS|MAP_FIXED|MAP_HUGETLB,
                  -1, 0);
  if (result == MAP_FAILED) {
    warn_on_large_pages_failure(lp_start, lp_bytes, errno);
    // If the mmap above fails, the large pages region will be unmapped and we
    // have regions before and after with small pages. Release these regions.
    //
    // |  mapped  |  unmapped  |  mapped  |
    // ^          ^            ^          ^
    // start      lp_start     lp_end     end
    //
    ::munmap(start, lp_start - start);
    ::munmap(lp_end, end - lp_end);
    return NULL;
  }

  // Commit small-paged trailing area.
  if (lp_end != end) {
      result = ::mmap(lp_end, end - lp_end, prot,
                      MAP_PRIVATE|MAP_ANONYMOUS|MAP_FIXED,
                      -1, 0);
    if (result == MAP_FAILED) {
      ::munmap(start, lp_end - start);
      return NULL;
    }
  }

  return start;
}

char* os::Linux::reserve_memory_special_huge_tlbfs(size_t bytes, size_t alignment, char* req_addr, bool exec) {
  assert(UseLargePages && UseHugeTLBFS, "only for Huge TLBFS large pages");
  assert(is_ptr_aligned(req_addr, alignment), "Must be");
  assert(is_size_aligned(alignment, os::vm_allocation_granularity()), "Must be");
  assert(is_power_of_2(os::large_page_size()), "Must be");
  assert(bytes >= os::large_page_size(), "Shouldn't allocate large pages for small sizes");

  if (is_size_aligned(bytes, os::large_page_size()) && alignment <= os::large_page_size()) {
    return reserve_memory_special_huge_tlbfs_only(bytes, req_addr, exec);
  } else {
    return reserve_memory_special_huge_tlbfs_mixed(bytes, alignment, req_addr, exec);
  }
}

char* os::reserve_memory_special(size_t bytes, size_t alignment, char* req_addr, bool exec) {
  assert(UseLargePages, "only for large pages");

  char* addr;
  if (UseSHM) {
    addr = os::Linux::reserve_memory_special_shm(bytes, alignment, req_addr, exec);
  } else {
    assert(UseHugeTLBFS, "must be");
    addr = os::Linux::reserve_memory_special_huge_tlbfs(bytes, alignment, req_addr, exec);
  }

  if (addr != NULL) {
    if (UseNUMAInterleaving) {
      numa_make_global(addr, bytes);
    }

    // The memory is committed
    MemTracker::record_virtual_memory_reserve_and_commit((address)addr, bytes, CALLER_PC);
  }

  return addr;
}

bool os::Linux::release_memory_special_shm(char* base, size_t bytes) {
  // detaching the SHM segment will also delete it, see reserve_memory_special_shm()
  return shmdt(base) == 0;
}

bool os::Linux::release_memory_special_huge_tlbfs(char* base, size_t bytes) {
  return pd_release_memory(base, bytes);
}

bool os::release_memory_special(char* base, size_t bytes) {
  bool res;
  if (MemTracker::tracking_level() > NMT_minimal) {
    Tracker tkr = MemTracker::get_virtual_memory_release_tracker();
    res = os::Linux::release_memory_special_impl(base, bytes);
    if (res) {
      tkr.record((address)base, bytes);
    }

  } else {
    res = os::Linux::release_memory_special_impl(base, bytes);
  }
  return res;
}

bool os::Linux::release_memory_special_impl(char* base, size_t bytes) {
  assert(UseLargePages, "only for large pages");
  bool res;

  if (UseSHM) {
    res = os::Linux::release_memory_special_shm(base, bytes);
  } else {
    assert(UseHugeTLBFS, "must be");
    res = os::Linux::release_memory_special_huge_tlbfs(base, bytes);
  }
  return res;
}

size_t os::large_page_size() {
  return _large_page_size;
}

// With SysV SHM the entire memory region must be allocated as shared
// memory.
// HugeTLBFS allows application to commit large page memory on demand.
// However, when committing memory with HugeTLBFS fails, the region
// that was supposed to be committed will lose the old reservation
// and allow other threads to steal that memory region. Because of this
// behavior we can't commit HugeTLBFS memory.
bool os::can_commit_large_page_memory() {
  return UseTransparentHugePages;
}

bool os::can_execute_large_page_memory() {
  return UseTransparentHugePages || UseHugeTLBFS;
}

// Reserve memory at an arbitrary address, only if that area is
// available (and not reserved for something else).

char* os::pd_attempt_reserve_memory_at(size_t bytes, char* requested_addr) {
  const int max_tries = 10;
  char* base[max_tries];
  size_t size[max_tries];
  const size_t gap = 0x000000;

  // Assert only that the size is a multiple of the page size, since
  // that's all that mmap requires, and since that's all we really know
  // about at this low abstraction level.  If we need higher alignment,
  // we can either pass an alignment to this method or verify alignment
  // in one of the methods further up the call chain.  See bug 5044738.
  assert(bytes % os::vm_page_size() == 0, "reserving unexpected size block");

  // Repeatedly allocate blocks until the block is allocated at the
  // right spot. Give up after max_tries. Note that reserve_memory() will
  // automatically update _highest_vm_reserved_address if the call is
  // successful. The variable tracks the highest memory address every reserved
  // by JVM. It is used to detect heap-stack collision if running with
  // fixed-stack LinuxThreads. Because here we may attempt to reserve more
  // space than needed, it could confuse the collision detecting code. To
  // solve the problem, save current _highest_vm_reserved_address and
  // calculate the correct value before return.
  address old_highest = _highest_vm_reserved_address;

  // Linux mmap allows caller to pass an address as hint; give it a try first,
  // if kernel honors the hint then we can return immediately.
  char * addr = anon_mmap(requested_addr, bytes, false);
  if (addr == requested_addr) {
     return requested_addr;
  }

  if (addr != NULL) {
     // mmap() is successful but it fails to reserve at the requested address
     anon_munmap(addr, bytes);
  }

  int i;
  for (i = 0; i < max_tries; ++i) {
    base[i] = reserve_memory(bytes);

    if (base[i] != NULL) {
      // Is this the block we wanted?
      if (base[i] == requested_addr) {
        size[i] = bytes;
        break;
      }

      // Does this overlap the block we wanted? Give back the overlapped
      // parts and try again.

      size_t top_overlap = requested_addr + (bytes + gap) - base[i];
      if (top_overlap >= 0 && top_overlap < bytes) {
        unmap_memory(base[i], top_overlap);
        base[i] += top_overlap;
        size[i] = bytes - top_overlap;
      } else {
        size_t bottom_overlap = base[i] + bytes - requested_addr;
        if (bottom_overlap >= 0 && bottom_overlap < bytes) {
          unmap_memory(requested_addr, bottom_overlap);
          size[i] = bytes - bottom_overlap;
        } else {
          size[i] = bytes;
        }
      }
    }
  }

  // Give back the unused reserved pieces.

  for (int j = 0; j < i; ++j) {
    if (base[j] != NULL) {
      unmap_memory(base[j], size[j]);
    }
  }

  if (i < max_tries) {
    _highest_vm_reserved_address = MAX2(old_highest, (address)requested_addr + bytes);
    return requested_addr;
  } else {
    _highest_vm_reserved_address = old_highest;
    return NULL;
  }
}

size_t os::read(int fd, void *buf, unsigned int nBytes) {
  return ::read(fd, buf, nBytes);
}

// TODO-FIXME: reconcile Solaris' os::sleep with the linux variation.
// Solaris uses poll(), linux uses park().
// Poll() is likely a better choice, assuming that Thread.interrupt()
// generates a SIGUSRx signal. Note that SIGUSR1 can interfere with
// SIGSEGV, see 4355769.

int os::sleep(Thread* thread, jlong millis, bool interruptible) {
  assert(thread == Thread::current(),  "thread consistency check");

  ParkEvent * const slp = thread->_SleepEvent ;
  slp->reset() ;
  OrderAccess::fence() ;

  if (interruptible) {
    jlong prevtime = javaTimeNanos();

    for (;;) {
      if (os::is_interrupted(thread, true)) {
        return OS_INTRPT;
      }

      jlong newtime = javaTimeNanos();

      if (newtime - prevtime < 0) {
        // time moving backwards, should only happen if no monotonic clock
        // not a guarantee() because JVM should not abort on kernel/glibc bugs
        assert(!Linux::supports_monotonic_clock(), "time moving backwards");
      } else {
        millis -= (newtime - prevtime) / NANOSECS_PER_MILLISEC;
      }

      if(millis <= 0) {
        return OS_OK;
      }

      prevtime = newtime;

      {
        assert(thread->is_Java_thread(), "sanity check");
        JavaThread *jt = (JavaThread *) thread;
        ThreadBlockInVM tbivm(jt);
        OSThreadWaitState osts(jt->osthread(), false /* not Object.wait() */);

        jt->set_suspend_equivalent();
        // cleared by handle_special_suspend_equivalent_condition() or
        // java_suspend_self() via check_and_wait_while_suspended()

        slp->park(millis);

        // were we externally suspended while we were waiting?
        jt->check_and_wait_while_suspended();
      }
    }
  } else {
    OSThreadWaitState osts(thread->osthread(), false /* not Object.wait() */);
    jlong prevtime = javaTimeNanos();

    for (;;) {
      // It'd be nice to avoid the back-to-back javaTimeNanos() calls on
      // the 1st iteration ...
      jlong newtime = javaTimeNanos();

      if (newtime - prevtime < 0) {
        // time moving backwards, should only happen if no monotonic clock
        // not a guarantee() because JVM should not abort on kernel/glibc bugs
        assert(!Linux::supports_monotonic_clock(), "time moving backwards");
      } else {
        millis -= (newtime - prevtime) / NANOSECS_PER_MILLISEC;
      }

      if(millis <= 0) break ;

      prevtime = newtime;
      slp->park(millis);
    }
    return OS_OK ;
  }
}

//
// Short sleep, direct OS call.
//
// Note: certain versions of Linux CFS scheduler (since 2.6.23) do not guarantee
// sched_yield(2) will actually give up the CPU:
//
//   * Alone on this pariticular CPU, keeps running.
//   * Before the introduction of "skip_buddy" with "compat_yield" disabled
//     (pre 2.6.39).
//
// So calling this with 0 is an alternative.
//
void os::naked_short_sleep(jlong ms) {
  struct timespec req;

  assert(ms < 1000, "Un-interruptable sleep, short time use only");
  req.tv_sec = 0;
  if (ms > 0) {
    req.tv_nsec = (ms % 1000) * 1000000;
  }
  else {
    req.tv_nsec = 1;
  }

  nanosleep(&req, NULL);

  return;
}

// Sleep forever; naked call to OS-specific sleep; use with CAUTION
void os::infinite_sleep() {
  while (true) {    // sleep forever ...
    ::sleep(100);   // ... 100 seconds at a time
  }
}

// Used to convert frequent JVM_Yield() to nops
bool os::dont_yield() {
  return DontYieldALot;
}

void os::yield() {
  sched_yield();
}

os::YieldResult os::NakedYield() { sched_yield(); return os::YIELD_UNKNOWN ;}

void os::yield_all(int attempts) {
  // Yields to all threads, including threads with lower priorities
  // Threads on Linux are all with same priority. The Solaris style
  // os::yield_all() with nanosleep(1ms) is not necessary.
  sched_yield();
}

// Called from the tight loops to possibly influence time-sharing heuristics
void os::loop_breaker(int attempts) {
  os::yield_all(attempts);
}

////////////////////////////////////////////////////////////////////////////////
// thread priority support

// Note: Normal Linux applications are run with SCHED_OTHER policy. SCHED_OTHER
// only supports dynamic priority, static priority must be zero. For real-time
// applications, Linux supports SCHED_RR which allows static priority (1-99).
// However, for large multi-threaded applications, SCHED_RR is not only slower
// than SCHED_OTHER, but also very unstable (my volano tests hang hard 4 out
// of 5 runs - Sep 2005).
//
// The following code actually changes the niceness of kernel-thread/LWP. It
// has an assumption that setpriority() only modifies one kernel-thread/LWP,
// not the entire user process, and user level threads are 1:1 mapped to kernel
// threads. It has always been the case, but could change in the future. For
// this reason, the code should not be used as default (ThreadPriorityPolicy=0).
// It is only used when ThreadPriorityPolicy=1 and requires root privilege.

int os::java_to_os_priority[CriticalPriority + 1] = {
  19,              // 0 Entry should never be used

   4,              // 1 MinPriority
   3,              // 2
   2,              // 3

   1,              // 4
   0,              // 5 NormPriority
  -1,              // 6

  -2,              // 7
  -3,              // 8
  -4,              // 9 NearMaxPriority

  -5,              // 10 MaxPriority

  -5               // 11 CriticalPriority
};

static int prio_init() {
  if (ThreadPriorityPolicy == 1) {
    // Only root can raise thread priority. Don't allow ThreadPriorityPolicy=1
    // if effective uid is not root. Perhaps, a more elegant way of doing
    // this is to test CAP_SYS_NICE capability, but that will require libcap.so
    if (geteuid() != 0) {
      if (!FLAG_IS_DEFAULT(ThreadPriorityPolicy)) {
        warning("-XX:ThreadPriorityPolicy requires root privilege on Linux");
      }
      ThreadPriorityPolicy = 0;
    }
  }
  if (UseCriticalJavaThreadPriority) {
    os::java_to_os_priority[MaxPriority] = os::java_to_os_priority[CriticalPriority];
  }
  return 0;
}

OSReturn os::set_native_priority(Thread* thread, int newpri) {
  if ( !UseThreadPriorities || ThreadPriorityPolicy == 0 ) return OS_OK;

  int ret = setpriority(PRIO_PROCESS, thread->osthread()->thread_id(), newpri);
  return (ret == 0) ? OS_OK : OS_ERR;
}

OSReturn os::get_native_priority(const Thread* const thread, int *priority_ptr) {
  if ( !UseThreadPriorities || ThreadPriorityPolicy == 0 ) {
    *priority_ptr = java_to_os_priority[NormPriority];
    return OS_OK;
  }

  errno = 0;
  *priority_ptr = getpriority(PRIO_PROCESS, thread->osthread()->thread_id());
  return (*priority_ptr != -1 || errno == 0 ? OS_OK : OS_ERR);
}

// Hint to the underlying OS that a task switch would not be good.
// Void return because it's a hint and can fail.
void os::hint_no_preempt() {}

////////////////////////////////////////////////////////////////////////////////
// suspend/resume support

//  the low-level signal-based suspend/resume support is a remnant from the
//  old VM-suspension that used to be for java-suspension, safepoints etc,
//  within hotspot. Now there is a single use-case for this:
//    - calling get_thread_pc() on the VMThread by the flat-profiler task
//      that runs in the watcher thread.
//  The remaining code is greatly simplified from the more general suspension
//  code that used to be used.
//
//  The protocol is quite simple:
//  - suspend:
//      - sends a signal to the target thread
//      - polls the suspend state of the osthread using a yield loop
//      - target thread signal handler (SR_handler) sets suspend state
//        and blocks in sigsuspend until continued
//  - resume:
//      - sets target osthread state to continue
//      - sends signal to end the sigsuspend loop in the SR_handler
//
//  Note that the SR_lock plays no role in this suspend/resume protocol.
//

static void resume_clear_context(OSThread *osthread) {
  osthread->set_ucontext(NULL);
  osthread->set_siginfo(NULL);
}

static void suspend_save_context(OSThread *osthread, siginfo_t* siginfo, ucontext_t* context) {
  osthread->set_ucontext(context);
  osthread->set_siginfo(siginfo);
}

//
// Handler function invoked when a thread's execution is suspended or
// resumed. We have to be careful that only async-safe functions are
// called here (Note: most pthread functions are not async safe and
// should be avoided.)
//
// Note: sigwait() is a more natural fit than sigsuspend() from an
// interface point of view, but sigwait() prevents the signal hander
// from being run. libpthread would get very confused by not having
// its signal handlers run and prevents sigwait()'s use with the
// mutex granting granting signal.
//
// Currently only ever called on the VMThread and JavaThreads (PC sampling)
//
static void SR_handler(int sig, siginfo_t* siginfo, ucontext_t* context) {
  // Save and restore errno to avoid confusing native code with EINTR
  // after sigsuspend.
  int old_errno = errno;

  Thread* thread = Thread::current();
  OSThread* osthread = thread->osthread();
  assert(thread->is_VM_thread() || thread->is_Java_thread(), "Must be VMThread or JavaThread");

  os::SuspendResume::State current = osthread->sr.state();
  if (current == os::SuspendResume::SR_SUSPEND_REQUEST) {
    suspend_save_context(osthread, siginfo, context);

    // attempt to switch the state, we assume we had a SUSPEND_REQUEST
    os::SuspendResume::State state = osthread->sr.suspended();
    if (state == os::SuspendResume::SR_SUSPENDED) {
      sigset_t suspend_set;  // signals for sigsuspend()

      // get current set of blocked signals and unblock resume signal
      pthread_sigmask(SIG_BLOCK, NULL, &suspend_set);
      sigdelset(&suspend_set, SR_signum);

      sr_semaphore.signal();
      // wait here until we are resumed
      while (1) {
        sigsuspend(&suspend_set);

        os::SuspendResume::State result = osthread->sr.running();
        if (result == os::SuspendResume::SR_RUNNING) {
          sr_semaphore.signal();
          break;
        }
      }

    } else if (state == os::SuspendResume::SR_RUNNING) {
      // request was cancelled, continue
    } else {
      ShouldNotReachHere();
    }

    resume_clear_context(osthread);
  } else if (current == os::SuspendResume::SR_RUNNING) {
    // request was cancelled, continue
  } else if (current == os::SuspendResume::SR_WAKEUP_REQUEST) {
    // ignore
  } else {
    // ignore
  }

  errno = old_errno;
}


static int SR_initialize() {
  struct sigaction act;
  char *s;
  /* Get signal number to use for suspend/resume */
  if ((s = ::getenv("_JAVA_SR_SIGNUM")) != 0) {
    int sig = ::strtol(s, 0, 10);
    if (sig > 0 || sig < _NSIG) {
        SR_signum = sig;
    }
  }

  assert(SR_signum > SIGSEGV && SR_signum > SIGBUS,
        "SR_signum must be greater than max(SIGSEGV, SIGBUS), see 4355769");

  sigemptyset(&SR_sigset);
  sigaddset(&SR_sigset, SR_signum);

  /* Set up signal handler for suspend/resume */
  act.sa_flags = SA_RESTART|SA_SIGINFO;
  act.sa_handler = (void (*)(int)) SR_handler;

  // SR_signum is blocked by default.
  // 4528190 - We also need to block pthread restart signal (32 on all
  // supported Linux platforms). Note that LinuxThreads need to block
  // this signal for all threads to work properly. So we don't have
  // to use hard-coded signal number when setting up the mask.
  pthread_sigmask(SIG_BLOCK, NULL, &act.sa_mask);

  if (sigaction(SR_signum, &act, 0) == -1) {
    return -1;
  }

  // Save signal flag
  os::Linux::set_our_sigflags(SR_signum, act.sa_flags);
  return 0;
}

static int sr_notify(OSThread* osthread) {
  int status = pthread_kill(osthread->pthread_id(), SR_signum);
  assert_status(status == 0, status, "pthread_kill");
  return status;
}

// "Randomly" selected value for how long we want to spin
// before bailing out on suspending a thread, also how often
// we send a signal to a thread we want to resume
static const int RANDOMLY_LARGE_INTEGER = 1000000;
static const int RANDOMLY_LARGE_INTEGER2 = 100;

// returns true on success and false on error - really an error is fatal
// but this seems the normal response to library errors
static bool do_suspend(OSThread* osthread) {
  assert(osthread->sr.is_running(), "thread should be running");
  assert(!sr_semaphore.trywait(), "semaphore has invalid state");

  // mark as suspended and send signal
  if (osthread->sr.request_suspend() != os::SuspendResume::SR_SUSPEND_REQUEST) {
    // failed to switch, state wasn't running?
    ShouldNotReachHere();
    return false;
  }

  if (sr_notify(osthread) != 0) {
    ShouldNotReachHere();
  }

  // managed to send the signal and switch to SUSPEND_REQUEST, now wait for SUSPENDED
  while (true) {
    if (sr_semaphore.timedwait(0, 2 * NANOSECS_PER_MILLISEC)) {
      break;
    } else {
      // timeout
      os::SuspendResume::State cancelled = osthread->sr.cancel_suspend();
      if (cancelled == os::SuspendResume::SR_RUNNING) {
        return false;
      } else if (cancelled == os::SuspendResume::SR_SUSPENDED) {
        // make sure that we consume the signal on the semaphore as well
        sr_semaphore.wait();
        break;
      } else {
        ShouldNotReachHere();
        return false;
      }
    }
  }

  guarantee(osthread->sr.is_suspended(), "Must be suspended");
  return true;
}

static void do_resume(OSThread* osthread) {
  assert(osthread->sr.is_suspended(), "thread should be suspended");
  assert(!sr_semaphore.trywait(), "invalid semaphore state");

  if (osthread->sr.request_wakeup() != os::SuspendResume::SR_WAKEUP_REQUEST) {
    // failed to switch to WAKEUP_REQUEST
    ShouldNotReachHere();
    return;
  }

  while (true) {
    if (sr_notify(osthread) == 0) {
      if (sr_semaphore.timedwait(0, 2 * NANOSECS_PER_MILLISEC)) {
        if (osthread->sr.is_running()) {
          return;
        }
      }
    } else {
      ShouldNotReachHere();
    }
  }

  guarantee(osthread->sr.is_running(), "Must be running!");
}

////////////////////////////////////////////////////////////////////////////////
// interrupt support

void os::interrupt(Thread* thread) {
  assert(Thread::current() == thread || Threads_lock->owned_by_self(),
    "possibility of dangling Thread pointer");

  OSThread* osthread = thread->osthread();

  if (!osthread->interrupted()) {
    osthread->set_interrupted(true);
    // More than one thread can get here with the same value of osthread,
    // resulting in multiple notifications.  We do, however, want the store
    // to interrupted() to be visible to other threads before we execute unpark().
    OrderAccess::fence();
    ParkEvent * const slp = thread->_SleepEvent ;
    if (slp != NULL) slp->unpark() ;
  }

  // For JSR166. Unpark even if interrupt status already was set
  if (thread->is_Java_thread())
    ((JavaThread*)thread)->parker()->unpark();

  ParkEvent * ev = thread->_ParkEvent ;
  if (ev != NULL) ev->unpark() ;

}

bool os::is_interrupted(Thread* thread, bool clear_interrupted) {
  assert(Thread::current() == thread || Threads_lock->owned_by_self(),
    "possibility of dangling Thread pointer");

  OSThread* osthread = thread->osthread();

  bool interrupted = osthread->interrupted();

  if (interrupted && clear_interrupted) {
    osthread->set_interrupted(false);
    // consider thread->_SleepEvent->reset() ... optional optimization
  }

  return interrupted;
}

///////////////////////////////////////////////////////////////////////////////////
// signal handling (except suspend/resume)

// This routine may be used by user applications as a "hook" to catch signals.
// The user-defined signal handler must pass unrecognized signals to this
// routine, and if it returns true (non-zero), then the signal handler must
// return immediately.  If the flag "abort_if_unrecognized" is true, then this
// routine will never retun false (zero), but instead will execute a VM panic
// routine kill the process.
//
// If this routine returns false, it is OK to call it again.  This allows
// the user-defined signal handler to perform checks either before or after
// the VM performs its own checks.  Naturally, the user code would be making
// a serious error if it tried to handle an exception (such as a null check
// or breakpoint) that the VM was generating for its own correct operation.
//
// This routine may recognize any of the following kinds of signals:
//    SIGBUS, SIGSEGV, SIGILL, SIGFPE, SIGQUIT, SIGPIPE, SIGXFSZ, SIGUSR1.
// It should be consulted by handlers for any of those signals.
//
// The caller of this routine must pass in the three arguments supplied
// to the function referred to in the "sa_sigaction" (not the "sa_handler")
// field of the structure passed to sigaction().  This routine assumes that
// the sa_flags field passed to sigaction() includes SA_SIGINFO and SA_RESTART.
//
// Note that the VM will print warnings if it detects conflicting signal
// handlers, unless invoked with the option "-XX:+AllowUserSignalHandlers".
//
extern "C" JNIEXPORT int
JVM_handle_linux_signal(int signo, siginfo_t* siginfo,
                        void* ucontext, int abort_if_unrecognized);

void signalHandler(int sig, siginfo_t* info, void* uc) {
  assert(info != NULL && uc != NULL, "it must be old kernel");
  int orig_errno = errno;  // Preserve errno value over signal handler.
  JVM_handle_linux_signal(sig, info, uc, true);
  errno = orig_errno;
}


// This boolean allows users to forward their own non-matching signals
// to JVM_handle_linux_signal, harmlessly.
bool os::Linux::signal_handlers_are_installed = false;

// For signal-chaining
struct sigaction os::Linux::sigact[MAXSIGNUM];
unsigned int os::Linux::sigs = 0;
bool os::Linux::libjsig_is_loaded = false;
typedef struct sigaction *(*get_signal_t)(int);
get_signal_t os::Linux::get_signal_action = NULL;

struct sigaction* os::Linux::get_chained_signal_action(int sig) {
  struct sigaction *actp = NULL;

  if (libjsig_is_loaded) {
    // Retrieve the old signal handler from libjsig
    actp = (*get_signal_action)(sig);
  }
  if (actp == NULL) {
    // Retrieve the preinstalled signal handler from jvm
    actp = get_preinstalled_handler(sig);
  }

  return actp;
}

static bool call_chained_handler(struct sigaction *actp, int sig,
                                 siginfo_t *siginfo, void *context) {
  // Call the old signal handler
  if (actp->sa_handler == SIG_DFL) {
    // It's more reasonable to let jvm treat it as an unexpected exception
    // instead of taking the default action.
    return false;
  } else if (actp->sa_handler != SIG_IGN) {
    if ((actp->sa_flags & SA_NODEFER) == 0) {
      // automaticlly block the signal
      sigaddset(&(actp->sa_mask), sig);
    }

    sa_handler_t hand = NULL;
    sa_sigaction_t sa = NULL;
    bool siginfo_flag_set = (actp->sa_flags & SA_SIGINFO) != 0;
    // retrieve the chained handler
    if (siginfo_flag_set) {
      sa = actp->sa_sigaction;
    } else {
      hand = actp->sa_handler;
    }

    if ((actp->sa_flags & SA_RESETHAND) != 0) {
      actp->sa_handler = SIG_DFL;
    }

    // try to honor the signal mask
    sigset_t oset;
    pthread_sigmask(SIG_SETMASK, &(actp->sa_mask), &oset);

    // call into the chained handler
    if (siginfo_flag_set) {
      (*sa)(sig, siginfo, context);
    } else {
      (*hand)(sig);
    }

    // restore the signal mask
    pthread_sigmask(SIG_SETMASK, &oset, 0);
  }
  // Tell jvm's signal handler the signal is taken care of.
  return true;
}

bool os::Linux::chained_handler(int sig, siginfo_t* siginfo, void* context) {
  bool chained = false;
  // signal-chaining
  if (UseSignalChaining) {
    struct sigaction *actp = get_chained_signal_action(sig);
    if (actp != NULL) {
      chained = call_chained_handler(actp, sig, siginfo, context);
    }
  }
  return chained;
}

struct sigaction* os::Linux::get_preinstalled_handler(int sig) {
  if ((( (unsigned int)1 << sig ) & sigs) != 0) {
    return &sigact[sig];
  }
  return NULL;
}

void os::Linux::save_preinstalled_handler(int sig, struct sigaction& oldAct) {
  assert(sig > 0 && sig < MAXSIGNUM, "vm signal out of expected range");
  sigact[sig] = oldAct;
  sigs |= (unsigned int)1 << sig;
}

// for diagnostic
int os::Linux::sigflags[MAXSIGNUM];

int os::Linux::get_our_sigflags(int sig) {
  assert(sig > 0 && sig < MAXSIGNUM, "vm signal out of expected range");
  return sigflags[sig];
}

void os::Linux::set_our_sigflags(int sig, int flags) {
  assert(sig > 0 && sig < MAXSIGNUM, "vm signal out of expected range");
  sigflags[sig] = flags;
}

void os::Linux::set_signal_handler(int sig, bool set_installed) {
  // Check for overwrite.
  struct sigaction oldAct;
  sigaction(sig, (struct sigaction*)NULL, &oldAct);

  void* oldhand = oldAct.sa_sigaction
                ? CAST_FROM_FN_PTR(void*,  oldAct.sa_sigaction)
                : CAST_FROM_FN_PTR(void*,  oldAct.sa_handler);
  if (oldhand != CAST_FROM_FN_PTR(void*, SIG_DFL) &&
      oldhand != CAST_FROM_FN_PTR(void*, SIG_IGN) &&
      oldhand != CAST_FROM_FN_PTR(void*, (sa_sigaction_t)signalHandler)) {
    if (AllowUserSignalHandlers || !set_installed) {
      // Do not overwrite; user takes responsibility to forward to us.
      return;
    } else if (UseSignalChaining) {
      // save the old handler in jvm
      save_preinstalled_handler(sig, oldAct);
      // libjsig also interposes the sigaction() call below and saves the
      // old sigaction on it own.
    } else {
      fatal(err_msg("Encountered unexpected pre-existing sigaction handler "
                    "%#lx for signal %d.", (long)oldhand, sig));
    }
  }

  struct sigaction sigAct;
  sigfillset(&(sigAct.sa_mask));
  sigAct.sa_handler = SIG_DFL;
  if (!set_installed) {
    sigAct.sa_flags = SA_SIGINFO|SA_RESTART;
  } else {
    sigAct.sa_sigaction = signalHandler;
    sigAct.sa_flags = SA_SIGINFO|SA_RESTART;
  }
  // Save flags, which are set by ours
  assert(sig > 0 && sig < MAXSIGNUM, "vm signal out of expected range");
  sigflags[sig] = sigAct.sa_flags;

  int ret = sigaction(sig, &sigAct, &oldAct);
  assert(ret == 0, "check");

  void* oldhand2  = oldAct.sa_sigaction
                  ? CAST_FROM_FN_PTR(void*, oldAct.sa_sigaction)
                  : CAST_FROM_FN_PTR(void*, oldAct.sa_handler);
  assert(oldhand2 == oldhand, "no concurrent signal handler installation");
}

// install signal handlers for signals that HotSpot needs to
// handle in order to support Java-level exception handling.

void os::Linux::install_signal_handlers() {
  if (!signal_handlers_are_installed) {
    signal_handlers_are_installed = true;

    // signal-chaining
    typedef void (*signal_setting_t)();
    signal_setting_t begin_signal_setting = NULL;
    signal_setting_t end_signal_setting = NULL;
    begin_signal_setting = CAST_TO_FN_PTR(signal_setting_t,
                             dlsym(RTLD_DEFAULT, "JVM_begin_signal_setting"));
    if (begin_signal_setting != NULL) {
      end_signal_setting = CAST_TO_FN_PTR(signal_setting_t,
                             dlsym(RTLD_DEFAULT, "JVM_end_signal_setting"));
      get_signal_action = CAST_TO_FN_PTR(get_signal_t,
                            dlsym(RTLD_DEFAULT, "JVM_get_signal_action"));
      libjsig_is_loaded = true;
      assert(UseSignalChaining, "should enable signal-chaining");
    }
    if (libjsig_is_loaded) {
      // Tell libjsig jvm is setting signal handlers
      (*begin_signal_setting)();
    }

    set_signal_handler(SIGSEGV, true);
    set_signal_handler(SIGPIPE, true);
    set_signal_handler(SIGBUS, true);
    set_signal_handler(SIGILL, true);
    set_signal_handler(SIGFPE, true);
#if defined(PPC64)
    set_signal_handler(SIGTRAP, true);
#endif
    set_signal_handler(SIGXFSZ, true);

    if (libjsig_is_loaded) {
      // Tell libjsig jvm finishes setting signal handlers
      (*end_signal_setting)();
    }

    // We don't activate signal checker if libjsig is in place, we trust ourselves
    // and if UserSignalHandler is installed all bets are off.
    // Log that signal checking is off only if -verbose:jni is specified.
    if (CheckJNICalls) {
      if (libjsig_is_loaded) {
        if (PrintJNIResolving) {
          tty->print_cr("Info: libjsig is activated, all active signal checking is disabled");
        }
        check_signals = false;
      }
      if (AllowUserSignalHandlers) {
        if (PrintJNIResolving) {
          tty->print_cr("Info: AllowUserSignalHandlers is activated, all active signal checking is disabled");
        }
        check_signals = false;
      }
    }
  }
}

// This is the fastest way to get thread cpu time on Linux.
// Returns cpu time (user+sys) for any thread, not only for current.
// POSIX compliant clocks are implemented in the kernels 2.6.16+.
// It might work on 2.6.10+ with a special kernel/glibc patch.
// For reference, please, see IEEE Std 1003.1-2004:
//   http://www.unix.org/single_unix_specification

jlong os::Linux::fast_thread_cpu_time(clockid_t clockid) {
  struct timespec tp;
  int rc = os::Linux::clock_gettime(clockid, &tp);
  assert(rc == 0, "clock_gettime is expected to return 0 code");

  return (tp.tv_sec * NANOSECS_PER_SEC) + tp.tv_nsec;
}

/////
// glibc on Linux platform uses non-documented flag
// to indicate, that some special sort of signal
// trampoline is used.
// We will never set this flag, and we should
// ignore this flag in our diagnostic
#ifdef SIGNIFICANT_SIGNAL_MASK
#undef SIGNIFICANT_SIGNAL_MASK
#endif
#define SIGNIFICANT_SIGNAL_MASK (~0x04000000)

static const char* get_signal_handler_name(address handler,
                                           char* buf, int buflen) {
  int offset = 0;
  bool found = os::dll_address_to_library_name(handler, buf, buflen, &offset);
  if (found) {
    // skip directory names
    const char *p1, *p2;
    p1 = buf;
    size_t len = strlen(os::file_separator());
    while ((p2 = strstr(p1, os::file_separator())) != NULL) p1 = p2 + len;
    jio_snprintf(buf, buflen, "%s+0x%x", p1, offset);
  } else {
    jio_snprintf(buf, buflen, PTR_FORMAT, handler);
  }
  return buf;
}

static void print_signal_handler(outputStream* st, int sig,
                                 char* buf, size_t buflen) {
  struct sigaction sa;

  sigaction(sig, NULL, &sa);

  // See comment for SIGNIFICANT_SIGNAL_MASK define
  sa.sa_flags &= SIGNIFICANT_SIGNAL_MASK;

  st->print("%s: ", os::exception_name(sig, buf, buflen));

  address handler = (sa.sa_flags & SA_SIGINFO)
    ? CAST_FROM_FN_PTR(address, sa.sa_sigaction)
    : CAST_FROM_FN_PTR(address, sa.sa_handler);

  if (handler == CAST_FROM_FN_PTR(address, SIG_DFL)) {
    st->print("SIG_DFL");
  } else if (handler == CAST_FROM_FN_PTR(address, SIG_IGN)) {
    st->print("SIG_IGN");
  } else {
    st->print("[%s]", get_signal_handler_name(handler, buf, buflen));
  }

  st->print(", sa_mask[0]=");
  os::Posix::print_signal_set_short(st, &sa.sa_mask);

  address rh = VMError::get_resetted_sighandler(sig);
  // May be, handler was resetted by VMError?
  if(rh != NULL) {
    handler = rh;
    sa.sa_flags = VMError::get_resetted_sigflags(sig) & SIGNIFICANT_SIGNAL_MASK;
  }

  st->print(", sa_flags=");
  os::Posix::print_sa_flags(st, sa.sa_flags);

  // Check: is it our handler?
  if(handler == CAST_FROM_FN_PTR(address, (sa_sigaction_t)signalHandler) ||
     handler == CAST_FROM_FN_PTR(address, (sa_sigaction_t)SR_handler)) {
    // It is our signal handler
    // check for flags, reset system-used one!
    if((int)sa.sa_flags != os::Linux::get_our_sigflags(sig)) {
      st->print(
                ", flags was changed from " PTR32_FORMAT ", consider using jsig library",
                os::Linux::get_our_sigflags(sig));
    }
  }
  st->cr();
}


#define DO_SIGNAL_CHECK(sig) \
  if (!sigismember(&check_signal_done, sig)) \
    os::Linux::check_signal_handler(sig)

// This method is a periodic task to check for misbehaving JNI applications
// under CheckJNI, we can add any periodic checks here

void os::run_periodic_checks() {

  if (check_signals == false) return;

  // SEGV and BUS if overridden could potentially prevent
  // generation of hs*.log in the event of a crash, debugging
  // such a case can be very challenging, so we absolutely
  // check the following for a good measure:
  DO_SIGNAL_CHECK(SIGSEGV);
  DO_SIGNAL_CHECK(SIGILL);
  DO_SIGNAL_CHECK(SIGFPE);
  DO_SIGNAL_CHECK(SIGBUS);
  DO_SIGNAL_CHECK(SIGPIPE);
  DO_SIGNAL_CHECK(SIGXFSZ);
#if defined(PPC64)
  DO_SIGNAL_CHECK(SIGTRAP);
#endif

  // ReduceSignalUsage allows the user to override these handlers
  // see comments at the very top and jvm_solaris.h
  if (!ReduceSignalUsage) {
    DO_SIGNAL_CHECK(SHUTDOWN1_SIGNAL);
    DO_SIGNAL_CHECK(SHUTDOWN2_SIGNAL);
    DO_SIGNAL_CHECK(SHUTDOWN3_SIGNAL);
    DO_SIGNAL_CHECK(BREAK_SIGNAL);
  }

  DO_SIGNAL_CHECK(SR_signum);
  DO_SIGNAL_CHECK(INTERRUPT_SIGNAL);
}

typedef int (*os_sigaction_t)(int, const struct sigaction *, struct sigaction *);

static os_sigaction_t os_sigaction = NULL;

void os::Linux::check_signal_handler(int sig) {
  char buf[O_BUFLEN];
  address jvmHandler = NULL;


  struct sigaction act;
  if (os_sigaction == NULL) {
    // only trust the default sigaction, in case it has been interposed
    os_sigaction = (os_sigaction_t)dlsym(RTLD_DEFAULT, "sigaction");
    if (os_sigaction == NULL) return;
  }

  os_sigaction(sig, (struct sigaction*)NULL, &act);


  act.sa_flags &= SIGNIFICANT_SIGNAL_MASK;

  address thisHandler = (act.sa_flags & SA_SIGINFO)
    ? CAST_FROM_FN_PTR(address, act.sa_sigaction)
    : CAST_FROM_FN_PTR(address, act.sa_handler) ;


  switch(sig) {
  case SIGSEGV:
  case SIGBUS:
  case SIGFPE:
  case SIGPIPE:
  case SIGILL:
  case SIGXFSZ:
    jvmHandler = CAST_FROM_FN_PTR(address, (sa_sigaction_t)signalHandler);
    break;

  case SHUTDOWN1_SIGNAL:
  case SHUTDOWN2_SIGNAL:
  case SHUTDOWN3_SIGNAL:
  case BREAK_SIGNAL:
    jvmHandler = (address)user_handler();
    break;

  case INTERRUPT_SIGNAL:
    jvmHandler = CAST_FROM_FN_PTR(address, SIG_DFL);
    break;

  default:
    if (sig == SR_signum) {
      jvmHandler = CAST_FROM_FN_PTR(address, (sa_sigaction_t)SR_handler);
    } else {
      return;
    }
    break;
  }

  if (thisHandler != jvmHandler) {
    tty->print("Warning: %s handler ", exception_name(sig, buf, O_BUFLEN));
    tty->print("expected:%s", get_signal_handler_name(jvmHandler, buf, O_BUFLEN));
    tty->print_cr("  found:%s", get_signal_handler_name(thisHandler, buf, O_BUFLEN));
    // No need to check this sig any longer
    sigaddset(&check_signal_done, sig);
    // Running under non-interactive shell, SHUTDOWN2_SIGNAL will be reassigned SIG_IGN
    if (sig == SHUTDOWN2_SIGNAL && !isatty(fileno(stdin))) {
      tty->print_cr("Running in non-interactive shell, %s handler is replaced by shell",
                    exception_name(sig, buf, O_BUFLEN));
    }
  } else if(os::Linux::get_our_sigflags(sig) != 0 && (int)act.sa_flags != os::Linux::get_our_sigflags(sig)) {
    tty->print("Warning: %s handler flags ", exception_name(sig, buf, O_BUFLEN));
    tty->print("expected:" PTR32_FORMAT, os::Linux::get_our_sigflags(sig));
    tty->print_cr("  found:" PTR32_FORMAT, act.sa_flags);
    // No need to check this sig any longer
    sigaddset(&check_signal_done, sig);
  }

  // Dump all the signal
  if (sigismember(&check_signal_done, sig)) {
    print_signal_handlers(tty, buf, O_BUFLEN);
  }
}

extern void report_error(char* file_name, int line_no, char* title, char* format, ...);

extern bool signal_name(int signo, char* buf, size_t len);

const char* os::exception_name(int exception_code, char* buf, size_t size) {
  if (0 < exception_code && exception_code <= SIGRTMAX) {
    // signal
    if (!signal_name(exception_code, buf, size)) {
      jio_snprintf(buf, size, "SIG%d", exception_code);
    }
    return buf;
  } else {
    return NULL;
  }
}

// this is called _before_ the most of global arguments have been parsed
void os::init(void) {
  char dummy;   /* used to get a guess on initial stack address */
//  first_hrtime = gethrtime();

  // With LinuxThreads the JavaMain thread pid (primordial thread)
  // is different than the pid of the java launcher thread.
  // So, on Linux, the launcher thread pid is passed to the VM
  // via the sun.java.launcher.pid property.
  // Use this property instead of getpid() if it was correctly passed.
  // See bug 6351349.
  pid_t java_launcher_pid = (pid_t) Arguments::sun_java_launcher_pid();

  _initial_pid = (java_launcher_pid > 0) ? java_launcher_pid : getpid();

  clock_tics_per_sec = sysconf(_SC_CLK_TCK);

  init_random(1234567);

  ThreadCritical::initialize();

  Linux::set_page_size(sysconf(_SC_PAGESIZE));
  if (Linux::page_size() == -1) {
    fatal(err_msg("os_linux.cpp: os::init: sysconf failed (%s)",
                  strerror(errno)));
  }
  init_page_sizes((size_t) Linux::page_size());

  Linux::initialize_system_info();

  // main_thread points to the aboriginal thread
  Linux::_main_thread = pthread_self();

  Linux::clock_init();
  initial_time_count = javaTimeNanos();

  // pthread_condattr initialization for monotonic clock
  int status;
  pthread_condattr_t* _condattr = os::Linux::condAttr();
  if ((status = pthread_condattr_init(_condattr)) != 0) {
    fatal(err_msg("pthread_condattr_init: %s", strerror(status)));
  }
  // Only set the clock if CLOCK_MONOTONIC is available
  if (Linux::supports_monotonic_clock()) {
    if ((status = pthread_condattr_setclock(_condattr, CLOCK_MONOTONIC)) != 0) {
      if (status == EINVAL) {
        warning("Unable to use monotonic clock with relative timed-waits" \
                " - changes to the time-of-day clock may have adverse affects");
      } else {
        fatal(err_msg("pthread_condattr_setclock: %s", strerror(status)));
      }
    }
  }
  // else it defaults to CLOCK_REALTIME

  pthread_mutex_init(&dl_mutex, NULL);

  // If the pagesize of the VM is greater than 8K determine the appropriate
  // number of initial guard pages.  The user can change this with the
  // command line arguments, if needed.
  if (vm_page_size() > (int)Linux::vm_default_page_size()) {
    StackYellowPages = 1;
    StackRedPages = 1;
    StackShadowPages = round_to((StackShadowPages*Linux::vm_default_page_size()), vm_page_size()) / vm_page_size();
  }
}

// To install functions for atexit system call
extern "C" {
  static void perfMemory_exit_helper() {
    perfMemory_exit();
  }
}

// this is called _after_ the global arguments have been parsed
jint os::init_2(void)
{
  Linux::fast_thread_clock_init();

  // Allocate a single page and mark it as readable for safepoint polling
  address polling_page = (address) ::mmap(NULL, Linux::page_size(), PROT_READ, MAP_PRIVATE|MAP_ANONYMOUS, -1, 0);
  guarantee( polling_page != MAP_FAILED, "os::init_2: failed to allocate polling page" );

  os::set_polling_page( polling_page );

#ifndef PRODUCT
  if(Verbose && PrintMiscellaneous)
    tty->print("[SafePoint Polling address: " INTPTR_FORMAT "]\n", (intptr_t)polling_page);
#endif

  if (!UseMembar) {
    address mem_serialize_page = (address) ::mmap(NULL, Linux::page_size(), PROT_READ | PROT_WRITE, MAP_PRIVATE|MAP_ANONYMOUS, -1, 0);
    guarantee( mem_serialize_page != MAP_FAILED, "mmap Failed for memory serialize page");
    os::set_memory_serialize_page( mem_serialize_page );

#ifndef PRODUCT
    if(Verbose && PrintMiscellaneous)
      tty->print("[Memory Serialize  Page address: " INTPTR_FORMAT "]\n", (intptr_t)mem_serialize_page);
#endif
  }

  // initialize suspend/resume support - must do this before signal_sets_init()
  if (SR_initialize() != 0) {
    perror("SR_initialize failed");
    return JNI_ERR;
  }

  Linux::signal_sets_init();
  Linux::install_signal_handlers();

  // Check minimum allowable stack size for thread creation and to initialize
  // the java system classes, including StackOverflowError - depends on page
  // size.  Add a page for compiler2 recursion in main thread.
  // Add in 2*BytesPerWord times page size to account for VM stack during
  // class initialization depending on 32 or 64 bit VM.
  os::Linux::min_stack_allowed = MAX2(os::Linux::min_stack_allowed,
            (size_t)(StackYellowPages+StackRedPages+StackShadowPages) * Linux::page_size() +
                    (2*BytesPerWord COMPILER2_PRESENT(+1)) * Linux::vm_default_page_size());

  size_t threadStackSizeInBytes = ThreadStackSize * K;
  if (threadStackSizeInBytes != 0 &&
      threadStackSizeInBytes < os::Linux::min_stack_allowed) {
        tty->print_cr("\nThe stack size specified is too small, "
                      "Specify at least %dk",
                      os::Linux::min_stack_allowed/ K);
        return JNI_ERR;
  }

  // Make the stack size a multiple of the page size so that
  // the yellow/red zones can be guarded.
  JavaThread::set_stack_size_at_create(round_to(threadStackSizeInBytes,
        vm_page_size()));

  Linux::capture_initial_stack(JavaThread::stack_size_at_create());

#if defined(IA32)
  workaround_expand_exec_shield_cs_limit();
#endif

  Linux::libpthread_init();
  if (PrintMiscellaneous && (Verbose || WizardMode)) {
     tty->print_cr("[HotSpot is running with %s, %s(%s)]\n",
          Linux::glibc_version(), Linux::libpthread_version(),
          Linux::is_floating_stack() ? "floating stack" : "fixed stack");
  }

  if (UseNUMA) {
    if (!Linux::libnuma_init()) {
      UseNUMA = false;
    } else {
      if ((Linux::numa_max_node() < 1)) {
        // There's only one node(they start from 0), disable NUMA.
        UseNUMA = false;
      }
    }
    // With SHM and HugeTLBFS large pages we cannot uncommit a page, so there's no way
    // we can make the adaptive lgrp chunk resizing work. If the user specified
    // both UseNUMA and UseLargePages (or UseSHM/UseHugeTLBFS) on the command line - warn and
    // disable adaptive resizing.
    if (UseNUMA && UseLargePages && !can_commit_large_page_memory()) {
      if (FLAG_IS_DEFAULT(UseNUMA)) {
        UseNUMA = false;
      } else {
        if (FLAG_IS_DEFAULT(UseLargePages) &&
            FLAG_IS_DEFAULT(UseSHM) &&
            FLAG_IS_DEFAULT(UseHugeTLBFS)) {
          UseLargePages = false;
        } else {
          warning("UseNUMA is not fully compatible with SHM/HugeTLBFS large pages, disabling adaptive resizing");
          UseAdaptiveSizePolicy = false;
          UseAdaptiveNUMAChunkSizing = false;
        }
      }
    }
    if (!UseNUMA && ForceNUMA) {
      UseNUMA = true;
    }
  }

  if (MaxFDLimit) {
    // set the number of file descriptors to max. print out error
    // if getrlimit/setrlimit fails but continue regardless.
    struct rlimit nbr_files;
    int status = getrlimit(RLIMIT_NOFILE, &nbr_files);
    if (status != 0) {
      if (PrintMiscellaneous && (Verbose || WizardMode))
        perror("os::init_2 getrlimit failed");
    } else {
      nbr_files.rlim_cur = nbr_files.rlim_max;
      status = setrlimit(RLIMIT_NOFILE, &nbr_files);
      if (status != 0) {
        if (PrintMiscellaneous && (Verbose || WizardMode))
          perror("os::init_2 setrlimit failed");
      }
    }
  }

  // Initialize lock used to serialize thread creation (see os::create_thread)
  Linux::set_createThread_lock(new Mutex(Mutex::leaf, "createThread_lock", false));

  // at-exit methods are called in the reverse order of their registration.
  // atexit functions are called on return from main or as a result of a
  // call to exit(3C). There can be only 32 of these functions registered
  // and atexit() does not set errno.

  if (PerfAllowAtExitRegistration) {
    // only register atexit functions if PerfAllowAtExitRegistration is set.
    // atexit functions can be delayed until process exit time, which
    // can be problematic for embedded VM situations. Embedded VMs should
    // call DestroyJavaVM() to assure that VM resources are released.

    // note: perfMemory_exit_helper atexit function may be removed in
    // the future if the appropriate cleanup code can be added to the
    // VM_Exit VMOperation's doit method.
    if (atexit(perfMemory_exit_helper) != 0) {
      warning("os::init_2 atexit(perfMemory_exit_helper) failed");
    }
  }

  // initialize thread priority policy
  prio_init();

  return JNI_OK;
}

// Mark the polling page as unreadable
void os::make_polling_page_unreadable(void) {
  if( !guard_memory((char*)_polling_page, Linux::page_size()) )
    fatal("Could not disable polling page");
};

// Mark the polling page as readable
void os::make_polling_page_readable(void) {
  if( !linux_mprotect((char *)_polling_page, Linux::page_size(), PROT_READ)) {
    fatal("Could not enable polling page");
  }
};

static int os_cpu_count(const cpu_set_t* cpus) {
  int count = 0;
  // only look up to the number of configured processors
  for (int i = 0; i < os::processor_count(); i++) {
    if (CPU_ISSET(i, cpus)) {
      count++;
    }
  }
  return count;
}

// Get the current number of available processors for this process.
// This value can change at any time during a process's lifetime.
// sched_getaffinity gives an accurate answer as it accounts for cpusets.
// If anything goes wrong we fallback to returning the number of online
// processors - which can be greater than the number available to the process.
int os::active_processor_count() {
  cpu_set_t cpus;  // can represent at most 1024 (CPU_SETSIZE) processors
  int cpus_size = sizeof(cpu_set_t);
  int cpu_count = 0;

  // pid 0 means the current thread - which we have to assume represents the process
  if (sched_getaffinity(0, cpus_size, &cpus) == 0) {
    cpu_count = os_cpu_count(&cpus);
    if (PrintActiveCpus) {
      tty->print_cr("active_processor_count: sched_getaffinity processor count: %d", cpu_count);
    }
  }
  else {
    cpu_count = ::sysconf(_SC_NPROCESSORS_ONLN);
    warning("sched_getaffinity failed (%s)- using online processor count (%d) "
            "which may exceed available processors", strerror(errno), cpu_count);
  }

  assert(cpu_count > 0 && cpu_count <= processor_count(), "sanity check");
  return cpu_count;
}

void os::set_native_thread_name(const char *name) {
  // Not yet implemented.
  return;
}

bool os::distribute_processes(uint length, uint* distribution) {
  // Not yet implemented.
  return false;
}

bool os::bind_to_processor(uint processor_id) {
  // Not yet implemented.
  return false;
}

///

void os::SuspendedThreadTask::internal_do_task() {
  if (do_suspend(_thread->osthread())) {
    SuspendedThreadTaskContext context(_thread, _thread->osthread()->ucontext());
    do_task(context);
    do_resume(_thread->osthread());
  }
}

class PcFetcher : public os::SuspendedThreadTask {
public:
  PcFetcher(Thread* thread) : os::SuspendedThreadTask(thread) {}
  ExtendedPC result();
protected:
  void do_task(const os::SuspendedThreadTaskContext& context);
private:
  ExtendedPC _epc;
};

ExtendedPC PcFetcher::result() {
  guarantee(is_done(), "task is not done yet.");
  return _epc;
}

void PcFetcher::do_task(const os::SuspendedThreadTaskContext& context) {
  Thread* thread = context.thread();
  OSThread* osthread = thread->osthread();
  if (osthread->ucontext() != NULL) {
    _epc = os::Linux::ucontext_get_pc((ucontext_t *) context.ucontext());
  } else {
    // NULL context is unexpected, double-check this is the VMThread
    guarantee(thread->is_VM_thread(), "can only be called for VMThread");
  }
}

// Suspends the target using the signal mechanism and then grabs the PC before
// resuming the target. Used by the flat-profiler only
ExtendedPC os::get_thread_pc(Thread* thread) {
  // Make sure that it is called by the watcher for the VMThread
  assert(Thread::current()->is_Watcher_thread(), "Must be watcher");
  assert(thread->is_VM_thread(), "Can only be called for VMThread");

  PcFetcher fetcher(thread);
  fetcher.run();
  return fetcher.result();
}

int os::Linux::safe_cond_timedwait(pthread_cond_t *_cond, pthread_mutex_t *_mutex, const struct timespec *_abstime)
{
   if (is_NPTL()) {
      return pthread_cond_timedwait(_cond, _mutex, _abstime);
   } else {
      // 6292965: LinuxThreads pthread_cond_timedwait() resets FPU control
      // word back to default 64bit precision if condvar is signaled. Java
      // wants 53bit precision.  Save and restore current value.
      int fpu = get_fpu_control_word();
      int status = pthread_cond_timedwait(_cond, _mutex, _abstime);
      set_fpu_control_word(fpu);
      return status;
   }
}

////////////////////////////////////////////////////////////////////////////////
// debug support

bool os::find(address addr, outputStream* st) {
  Dl_info dlinfo;
  memset(&dlinfo, 0, sizeof(dlinfo));
  if (dladdr(addr, &dlinfo) != 0) {
    st->print(PTR_FORMAT ": ", addr);
    if (dlinfo.dli_sname != NULL && dlinfo.dli_saddr != NULL) {
      st->print("%s+%#x", dlinfo.dli_sname,
                 addr - (intptr_t)dlinfo.dli_saddr);
    } else if (dlinfo.dli_fbase != NULL) {
      st->print("<offset %#x>", addr - (intptr_t)dlinfo.dli_fbase);
    } else {
      st->print("<absolute address>");
    }
    if (dlinfo.dli_fname != NULL) {
      st->print(" in %s", dlinfo.dli_fname);
    }
    if (dlinfo.dli_fbase != NULL) {
      st->print(" at " PTR_FORMAT, dlinfo.dli_fbase);
    }
    st->cr();

    if (Verbose) {
      // decode some bytes around the PC
      address begin = clamp_address_in_page(addr-40, addr, os::vm_page_size());
      address end   = clamp_address_in_page(addr+40, addr, os::vm_page_size());
      address       lowest = (address) dlinfo.dli_sname;
      if (!lowest)  lowest = (address) dlinfo.dli_fbase;
      if (begin < lowest)  begin = lowest;
      Dl_info dlinfo2;
      if (dladdr(end, &dlinfo2) != 0 && dlinfo2.dli_saddr != dlinfo.dli_saddr
          && end > dlinfo2.dli_saddr && dlinfo2.dli_saddr > begin)
        end = (address) dlinfo2.dli_saddr;
      Disassembler::decode(begin, end, st);
    }
    return true;
  }
  return false;
}

////////////////////////////////////////////////////////////////////////////////
// misc

// This does not do anything on Linux. This is basically a hook for being
// able to use structured exception handling (thread-local exception filters)
// on, e.g., Win32.
void
os::os_exception_wrapper(java_call_t f, JavaValue* value, methodHandle* method,
                         JavaCallArguments* args, Thread* thread) {
  f(value, method, args, thread);
}

void os::print_statistics() {
}

int os::message_box(const char* title, const char* message) {
  int i;
  fdStream err(defaultStream::error_fd());
  for (i = 0; i < 78; i++) err.print_raw("=");
  err.cr();
  err.print_raw_cr(title);
  for (i = 0; i < 78; i++) err.print_raw("-");
  err.cr();
  err.print_raw_cr(message);
  for (i = 0; i < 78; i++) err.print_raw("=");
  err.cr();

  char buf[16];
  // Prevent process from exiting upon "read error" without consuming all CPU
  while (::read(0, buf, sizeof(buf)) <= 0) { ::sleep(100); }

  return buf[0] == 'y' || buf[0] == 'Y';
}

int os::stat(const char *path, struct stat *sbuf) {
  char pathbuf[MAX_PATH];
  if (strlen(path) > MAX_PATH - 1) {
    errno = ENAMETOOLONG;
    return -1;
  }
  os::native_path(strcpy(pathbuf, path));
  return ::stat(pathbuf, sbuf);
}

bool os::check_heap(bool force) {
  return true;
}

int local_vsnprintf(char* buf, size_t count, const char* format, va_list args) {
  return ::vsnprintf(buf, count, format, args);
}

// Is a (classpath) directory empty?
bool os::dir_is_empty(const char* path) {
  DIR *dir = NULL;
  struct dirent *ptr;

  dir = opendir(path);
  if (dir == NULL) return true;

  /* Scan the directory */
  bool result = true;
  char buf[sizeof(struct dirent) + MAX_PATH];
  while (result && (ptr = ::readdir(dir)) != NULL) {
    if (strcmp(ptr->d_name, ".") != 0 && strcmp(ptr->d_name, "..") != 0) {
      result = false;
    }
  }
  closedir(dir);
  return result;
}

// This code originates from JDK's sysOpen and open64_w
// from src/solaris/hpi/src/system_md.c

#ifndef O_DELETE
#define O_DELETE 0x10000
#endif

// Open a file. Unlink the file immediately after open returns
// if the specified oflag has the O_DELETE flag set.
// O_DELETE is used only in j2se/src/share/native/java/util/zip/ZipFile.c

int os::open(const char *path, int oflag, int mode) {

  if (strlen(path) > MAX_PATH - 1) {
    errno = ENAMETOOLONG;
    return -1;
  }
  int fd;
  int o_delete = (oflag & O_DELETE);
  oflag = oflag & ~O_DELETE;

  fd = ::open64(path, oflag, mode);
  if (fd == -1) return -1;

  //If the open succeeded, the file might still be a directory
  {
    struct stat64 buf64;
    int ret = ::fstat64(fd, &buf64);
    int st_mode = buf64.st_mode;

    if (ret != -1) {
      if ((st_mode & S_IFMT) == S_IFDIR) {
        errno = EISDIR;
        ::close(fd);
        return -1;
      }
    } else {
      ::close(fd);
      return -1;
    }
  }

    /*
     * All file descriptors that are opened in the JVM and not
     * specifically destined for a subprocess should have the
     * close-on-exec flag set.  If we don't set it, then careless 3rd
     * party native code might fork and exec without closing all
     * appropriate file descriptors (e.g. as we do in closeDescriptors in
     * UNIXProcess.c), and this in turn might:
     *
     * - cause end-of-file to fail to be detected on some file
     *   descriptors, resulting in mysterious hangs, or
     *
     * - might cause an fopen in the subprocess to fail on a system
     *   suffering from bug 1085341.
     *
     * (Yes, the default setting of the close-on-exec flag is a Unix
     * design flaw)
     *
     * See:
     * 1085341: 32-bit stdio routines should support file descriptors >255
     * 4843136: (process) pipe file descriptor from Runtime.exec not being closed
     * 6339493: (process) Runtime.exec does not close all file descriptors on Solaris 9
     */
#ifdef FD_CLOEXEC
    {
        int flags = ::fcntl(fd, F_GETFD);
        if (flags != -1)
            ::fcntl(fd, F_SETFD, flags | FD_CLOEXEC);
    }
#endif

  if (o_delete != 0) {
    ::unlink(path);
  }
  return fd;
}


// create binary file, rewriting existing file if required
int os::create_binary_file(const char* path, bool rewrite_existing) {
  int oflags = O_WRONLY | O_CREAT;
  if (!rewrite_existing) {
    oflags |= O_EXCL;
  }
  return ::open64(path, oflags, S_IREAD | S_IWRITE);
}

// return current position of file pointer
jlong os::current_file_offset(int fd) {
  return (jlong)::lseek64(fd, (off64_t)0, SEEK_CUR);
}

// move file pointer to the specified offset
jlong os::seek_to_file_offset(int fd, jlong offset) {
  return (jlong)::lseek64(fd, (off64_t)offset, SEEK_SET);
}

// This code originates from JDK's sysAvailable
// from src/solaris/hpi/src/native_threads/src/sys_api_td.c

int os::available(int fd, jlong *bytes) {
  jlong cur, end;
  int mode;
  struct stat64 buf64;

  if (::fstat64(fd, &buf64) >= 0) {
    mode = buf64.st_mode;
    if (S_ISCHR(mode) || S_ISFIFO(mode) || S_ISSOCK(mode)) {
      /*
      * XXX: is the following call interruptible? If so, this might
      * need to go through the INTERRUPT_IO() wrapper as for other
      * blocking, interruptible calls in this file.
      */
      int n;
      if (::ioctl(fd, FIONREAD, &n) >= 0) {
        *bytes = n;
        return 1;
      }
    }
  }
  if ((cur = ::lseek64(fd, 0L, SEEK_CUR)) == -1) {
    return 0;
  } else if ((end = ::lseek64(fd, 0L, SEEK_END)) == -1) {
    return 0;
  } else if (::lseek64(fd, cur, SEEK_SET) == -1) {
    return 0;
  }
  *bytes = end - cur;
  return 1;
}

int os::socket_available(int fd, jint *pbytes) {
  // Linux doc says EINTR not returned, unlike Solaris
  int ret = ::ioctl(fd, FIONREAD, pbytes);

  //%% note ioctl can return 0 when successful, JVM_SocketAvailable
  // is expected to return 0 on failure and 1 on success to the jdk.
  return (ret < 0) ? 0 : 1;
}

// Map a block of memory.
char* os::pd_map_memory(int fd, const char* file_name, size_t file_offset,
                     char *addr, size_t bytes, bool read_only,
                     bool allow_exec) {
  int prot;
  int flags = MAP_PRIVATE;

  if (read_only) {
    prot = PROT_READ;
  } else {
    prot = PROT_READ | PROT_WRITE;
  }

  if (allow_exec) {
    prot |= PROT_EXEC;
  }

  if (addr != NULL) {
    flags |= MAP_FIXED;
  }

  char* mapped_address = (char*)mmap(addr, (size_t)bytes, prot, flags,
                                     fd, file_offset);
  if (mapped_address == MAP_FAILED) {
    return NULL;
  }
  return mapped_address;
}


// Remap a block of memory.
char* os::pd_remap_memory(int fd, const char* file_name, size_t file_offset,
                       char *addr, size_t bytes, bool read_only,
                       bool allow_exec) {
  // same as map_memory() on this OS
  return os::map_memory(fd, file_name, file_offset, addr, bytes, read_only,
                        allow_exec);
}


// Unmap a block of memory.
bool os::pd_unmap_memory(char* addr, size_t bytes) {
  return munmap(addr, bytes) == 0;
}

static jlong slow_thread_cpu_time(Thread *thread, bool user_sys_cpu_time);

static clockid_t thread_cpu_clockid(Thread* thread) {
  pthread_t tid = thread->osthread()->pthread_id();
  clockid_t clockid;

  // Get thread clockid
  int rc = os::Linux::pthread_getcpuclockid(tid, &clockid);
  assert(rc == 0, "pthread_getcpuclockid is expected to return 0 code");
  return clockid;
}

// current_thread_cpu_time(bool) and thread_cpu_time(Thread*, bool)
// are used by JVM M&M and JVMTI to get user+sys or user CPU time
// of a thread.
//
// current_thread_cpu_time() and thread_cpu_time(Thread*) returns
// the fast estimate available on the platform.

jlong os::current_thread_cpu_time() {
  if (os::Linux::supports_fast_thread_cpu_time()) {
    return os::Linux::fast_thread_cpu_time(CLOCK_THREAD_CPUTIME_ID);
  } else {
    // return user + sys since the cost is the same
    return slow_thread_cpu_time(Thread::current(), true /* user + sys */);
  }
}

jlong os::thread_cpu_time(Thread* thread) {
  // consistent with what current_thread_cpu_time() returns
  if (os::Linux::supports_fast_thread_cpu_time()) {
    return os::Linux::fast_thread_cpu_time(thread_cpu_clockid(thread));
  } else {
    return slow_thread_cpu_time(thread, true /* user + sys */);
  }
}

jlong os::current_thread_cpu_time(bool user_sys_cpu_time) {
  if (user_sys_cpu_time && os::Linux::supports_fast_thread_cpu_time()) {
    return os::Linux::fast_thread_cpu_time(CLOCK_THREAD_CPUTIME_ID);
  } else {
    return slow_thread_cpu_time(Thread::current(), user_sys_cpu_time);
  }
}

jlong os::thread_cpu_time(Thread *thread, bool user_sys_cpu_time) {
  if (user_sys_cpu_time && os::Linux::supports_fast_thread_cpu_time()) {
    return os::Linux::fast_thread_cpu_time(thread_cpu_clockid(thread));
  } else {
    return slow_thread_cpu_time(thread, user_sys_cpu_time);
  }
}

//
//  -1 on error.
//

PRAGMA_DIAG_PUSH
PRAGMA_FORMAT_NONLITERAL_IGNORED
static jlong slow_thread_cpu_time(Thread *thread, bool user_sys_cpu_time) {
  static bool proc_task_unchecked = true;
  static const char *proc_stat_path = "/proc/%d/stat";
  pid_t  tid = thread->osthread()->thread_id();
  char *s;
  char stat[2048];
  int statlen;
  char proc_name[64];
  int count;
  long sys_time, user_time;
  char cdummy;
  int idummy;
  long ldummy;
  FILE *fp;

  // The /proc/<tid>/stat aggregates per-process usage on
  // new Linux kernels 2.6+ where NPTL is supported.
  // The /proc/self/task/<tid>/stat still has the per-thread usage.
  // See bug 6328462.
  // There possibly can be cases where there is no directory
  // /proc/self/task, so we check its availability.
  if (proc_task_unchecked && os::Linux::is_NPTL()) {
    // This is executed only once
    proc_task_unchecked = false;
    fp = fopen("/proc/self/task", "r");
    if (fp != NULL) {
      proc_stat_path = "/proc/self/task/%d/stat";
      fclose(fp);
    }
  }

  sprintf(proc_name, proc_stat_path, tid);
  fp = fopen(proc_name, "r");
  if ( fp == NULL ) return -1;
  statlen = fread(stat, 1, 2047, fp);
  stat[statlen] = '\0';
  fclose(fp);

  // Skip pid and the command string. Note that we could be dealing with
  // weird command names, e.g. user could decide to rename java launcher
  // to "java 1.4.2 :)", then the stat file would look like
  //                1234 (java 1.4.2 :)) R ... ...
  // We don't really need to know the command string, just find the last
  // occurrence of ")" and then start parsing from there. See bug 4726580.
  s = strrchr(stat, ')');
  if (s == NULL ) return -1;

  // Skip blank chars
  do s++; while (isspace(*s));

  count = sscanf(s,"%c %d %d %d %d %d %lu %lu %lu %lu %lu %lu %lu",
                 &cdummy, &idummy, &idummy, &idummy, &idummy, &idummy,
                 &ldummy, &ldummy, &ldummy, &ldummy, &ldummy,
                 &user_time, &sys_time);
  if ( count != 13 ) return -1;
  if (user_sys_cpu_time) {
    return ((jlong)sys_time + (jlong)user_time) * (1000000000 / clock_tics_per_sec);
  } else {
    return (jlong)user_time * (1000000000 / clock_tics_per_sec);
  }
}
PRAGMA_DIAG_POP

void os::current_thread_cpu_time_info(jvmtiTimerInfo *info_ptr) {
  info_ptr->max_value = ALL_64_BITS;       // will not wrap in less than 64 bits
  info_ptr->may_skip_backward = false;     // elapsed time not wall time
  info_ptr->may_skip_forward = false;      // elapsed time not wall time
  info_ptr->kind = JVMTI_TIMER_TOTAL_CPU;  // user+system time is returned
}

void os::thread_cpu_time_info(jvmtiTimerInfo *info_ptr) {
  info_ptr->max_value = ALL_64_BITS;       // will not wrap in less than 64 bits
  info_ptr->may_skip_backward = false;     // elapsed time not wall time
  info_ptr->may_skip_forward = false;      // elapsed time not wall time
  info_ptr->kind = JVMTI_TIMER_TOTAL_CPU;  // user+system time is returned
}

bool os::is_thread_cpu_time_supported() {
  return true;
}

// System loadavg support.  Returns -1 if load average cannot be obtained.
// Linux doesn't yet have a (official) notion of processor sets,
// so just return the system wide load average.
int os::loadavg(double loadavg[], int nelem) {
  return ::getloadavg(loadavg, nelem);
}

void os::pause() {
  char filename[MAX_PATH];
  if (PauseAtStartupFile && PauseAtStartupFile[0]) {
    jio_snprintf(filename, MAX_PATH, PauseAtStartupFile);
  } else {
    jio_snprintf(filename, MAX_PATH, "./vm.paused.%d", current_process_id());
  }

  int fd = ::open(filename, O_WRONLY | O_CREAT | O_TRUNC, 0666);
  if (fd != -1) {
    struct stat buf;
    ::close(fd);
    while (::stat(filename, &buf) == 0) {
      (void)::poll(NULL, 0, 100);
    }
  } else {
    jio_fprintf(stderr,
      "Could not open pause file '%s', continuing immediately.\n", filename);
  }
}


// Refer to the comments in os_solaris.cpp park-unpark.
//
// Beware -- Some versions of NPTL embody a flaw where pthread_cond_timedwait() can
// hang indefinitely.  For instance NPTL 0.60 on 2.4.21-4ELsmp is vulnerable.
// For specifics regarding the bug see GLIBC BUGID 261237 :
//    http://www.mail-archive.com/debian-glibc@lists.debian.org/msg10837.html.
// Briefly, pthread_cond_timedwait() calls with an expiry time that's not in the future
// will either hang or corrupt the condvar, resulting in subsequent hangs if the condvar
// is used.  (The simple C test-case provided in the GLIBC bug report manifests the
// hang).  The JVM is vulernable via sleep(), Object.wait(timo), LockSupport.parkNanos()
// and monitorenter when we're using 1-0 locking.  All those operations may result in
// calls to pthread_cond_timedwait().  Using LD_ASSUME_KERNEL to use an older version
// of libpthread avoids the problem, but isn't practical.
//
// Possible remedies:
//
// 1.   Establish a minimum relative wait time.  50 to 100 msecs seems to work.
//      This is palliative and probabilistic, however.  If the thread is preempted
//      between the call to compute_abstime() and pthread_cond_timedwait(), more
//      than the minimum period may have passed, and the abstime may be stale (in the
//      past) resultin in a hang.   Using this technique reduces the odds of a hang
//      but the JVM is still vulnerable, particularly on heavily loaded systems.
//
// 2.   Modify park-unpark to use per-thread (per ParkEvent) pipe-pairs instead
//      of the usual flag-condvar-mutex idiom.  The write side of the pipe is set
//      NDELAY. unpark() reduces to write(), park() reduces to read() and park(timo)
//      reduces to poll()+read().  This works well, but consumes 2 FDs per extant
//      thread.
//
// 3.   Embargo pthread_cond_timedwait() and implement a native "chron" thread
//      that manages timeouts.  We'd emulate pthread_cond_timedwait() by enqueuing
//      a timeout request to the chron thread and then blocking via pthread_cond_wait().
//      This also works well.  In fact it avoids kernel-level scalability impediments
//      on certain platforms that don't handle lots of active pthread_cond_timedwait()
//      timers in a graceful fashion.
//
// 4.   When the abstime value is in the past it appears that control returns
//      correctly from pthread_cond_timedwait(), but the condvar is left corrupt.
//      Subsequent timedwait/wait calls may hang indefinitely.  Given that, we
//      can avoid the problem by reinitializing the condvar -- by cond_destroy()
//      followed by cond_init() -- after all calls to pthread_cond_timedwait().
//      It may be possible to avoid reinitialization by checking the return
//      value from pthread_cond_timedwait().  In addition to reinitializing the
//      condvar we must establish the invariant that cond_signal() is only called
//      within critical sections protected by the adjunct mutex.  This prevents
//      cond_signal() from "seeing" a condvar that's in the midst of being
//      reinitialized or that is corrupt.  Sadly, this invariant obviates the
//      desirable signal-after-unlock optimization that avoids futile context switching.
//
//      I'm also concerned that some versions of NTPL might allocate an auxilliary
//      structure when a condvar is used or initialized.  cond_destroy()  would
//      release the helper structure.  Our reinitialize-after-timedwait fix
//      put excessive stress on malloc/free and locks protecting the c-heap.
//
// We currently use (4).  See the WorkAroundNTPLTimedWaitHang flag.
// It may be possible to refine (4) by checking the kernel and NTPL verisons
// and only enabling the work-around for vulnerable environments.

// utility to compute the abstime argument to timedwait:
// millis is the relative timeout time
// abstime will be the absolute timeout time
// TODO: replace compute_abstime() with unpackTime()

static struct timespec* compute_abstime(timespec* abstime, jlong millis) {
  if (millis < 0)  millis = 0;

  jlong seconds = millis / 1000;
  millis %= 1000;
  if (seconds > 50000000) { // see man cond_timedwait(3T)
    seconds = 50000000;
  }

  if (os::Linux::supports_monotonic_clock()) {
    struct timespec now;
    int status = os::Linux::clock_gettime(CLOCK_MONOTONIC, &now);
    assert_status(status == 0, status, "clock_gettime");
    abstime->tv_sec = now.tv_sec  + seconds;
    long nanos = now.tv_nsec + millis * NANOSECS_PER_MILLISEC;
    if (nanos >= NANOSECS_PER_SEC) {
      abstime->tv_sec += 1;
      nanos -= NANOSECS_PER_SEC;
    }
    abstime->tv_nsec = nanos;
  } else {
    struct timeval now;
    int status = gettimeofday(&now, NULL);
    assert(status == 0, "gettimeofday");
    abstime->tv_sec = now.tv_sec  + seconds;
    long usec = now.tv_usec + millis * 1000;
    if (usec >= 1000000) {
      abstime->tv_sec += 1;
      usec -= 1000000;
    }
    abstime->tv_nsec = usec * 1000;
  }
  return abstime;
}


// Test-and-clear _Event, always leaves _Event set to 0, returns immediately.
// Conceptually TryPark() should be equivalent to park(0).

int os::PlatformEvent::TryPark() {
  for (;;) {
    const int v = _Event ;
    guarantee ((v == 0) || (v == 1), "invariant") ;
    if (Atomic::cmpxchg (0, &_Event, v) == v) return v  ;
  }
}

void os::PlatformEvent::park() {       // AKA "down()"
  // Invariant: Only the thread associated with the Event/PlatformEvent
  // may call park().
  // TODO: assert that _Assoc != NULL or _Assoc == Self
  int v ;
  for (;;) {
      v = _Event ;
      if (Atomic::cmpxchg (v-1, &_Event, v) == v) break ;
  }
  guarantee (v >= 0, "invariant") ;
  if (v == 0) {
     // Do this the hard way by blocking ...
     int status = pthread_mutex_lock(_mutex);
     assert_status(status == 0, status, "mutex_lock");
     guarantee (_nParked == 0, "invariant") ;
     ++ _nParked ;
     while (_Event < 0) {
        status = pthread_cond_wait(_cond, _mutex);
        // for some reason, under 2.7 lwp_cond_wait() may return ETIME ...
        // Treat this the same as if the wait was interrupted
        if (status == ETIME) { status = EINTR; }
        assert_status(status == 0 || status == EINTR, status, "cond_wait");
     }
     -- _nParked ;

    _Event = 0 ;
     status = pthread_mutex_unlock(_mutex);
     assert_status(status == 0, status, "mutex_unlock");
    // Paranoia to ensure our locked and lock-free paths interact
    // correctly with each other.
    OrderAccess::fence();
  }
  guarantee (_Event >= 0, "invariant") ;
}

int os::PlatformEvent::park(jlong millis) {
  guarantee (_nParked == 0, "invariant") ;

  int v ;
  for (;;) {
      v = _Event ;
      if (Atomic::cmpxchg (v-1, &_Event, v) == v) break ;
  }
  guarantee (v >= 0, "invariant") ;
  if (v != 0) return OS_OK ;

  // We do this the hard way, by blocking the thread.
  // Consider enforcing a minimum timeout value.
  struct timespec abst;
  compute_abstime(&abst, millis);

  int ret = OS_TIMEOUT;
  int status = pthread_mutex_lock(_mutex);
  assert_status(status == 0, status, "mutex_lock");
  guarantee (_nParked == 0, "invariant") ;
  ++_nParked ;

  // Object.wait(timo) will return because of
  // (a) notification
  // (b) timeout
  // (c) thread.interrupt
  //
  // Thread.interrupt and object.notify{All} both call Event::set.
  // That is, we treat thread.interrupt as a special case of notification.
  // The underlying Solaris implementation, cond_timedwait, admits
  // spurious/premature wakeups, but the JLS/JVM spec prevents the
  // JVM from making those visible to Java code.  As such, we must
  // filter out spurious wakeups.  We assume all ETIME returns are valid.
  //
  // TODO: properly differentiate simultaneous notify+interrupt.
  // In that case, we should propagate the notify to another waiter.

  while (_Event < 0) {
    status = os::Linux::safe_cond_timedwait(_cond, _mutex, &abst);
    if (status != 0 && WorkAroundNPTLTimedWaitHang) {
      pthread_cond_destroy (_cond);
      pthread_cond_init (_cond, os::Linux::condAttr()) ;
    }
    assert_status(status == 0 || status == EINTR ||
                  status == ETIME || status == ETIMEDOUT,
                  status, "cond_timedwait");
    if (!FilterSpuriousWakeups) break ;                 // previous semantics
    if (status == ETIME || status == ETIMEDOUT) break ;
    // We consume and ignore EINTR and spurious wakeups.
  }
  --_nParked ;
  if (_Event >= 0) {
     ret = OS_OK;
  }
  _Event = 0 ;
  status = pthread_mutex_unlock(_mutex);
  assert_status(status == 0, status, "mutex_unlock");
  assert (_nParked == 0, "invariant") ;
  // Paranoia to ensure our locked and lock-free paths interact
  // correctly with each other.
  OrderAccess::fence();
  return ret;
}

void os::PlatformEvent::unpark() {
  // Transitions for _Event:
  //    0 :=> 1
  //    1 :=> 1
  //   -1 :=> either 0 or 1; must signal target thread
  //          That is, we can safely transition _Event from -1 to either
  //          0 or 1. Forcing 1 is slightly more efficient for back-to-back
  //          unpark() calls.
  // See also: "Semaphores in Plan 9" by Mullender & Cox
  //
  // Note: Forcing a transition from "-1" to "1" on an unpark() means
  // that it will take two back-to-back park() calls for the owning
  // thread to block. This has the benefit of forcing a spurious return
  // from the first park() call after an unpark() call which will help
  // shake out uses of park() and unpark() without condition variables.

  if (Atomic::xchg(1, &_Event) >= 0) return;

  // Wait for the thread associated with the event to vacate
  int status = pthread_mutex_lock(_mutex);
  assert_status(status == 0, status, "mutex_lock");
  int AnyWaiters = _nParked;
  assert(AnyWaiters == 0 || AnyWaiters == 1, "invariant");
  if (AnyWaiters != 0 && WorkAroundNPTLTimedWaitHang) {
    AnyWaiters = 0;
    pthread_cond_signal(_cond);
  }
  status = pthread_mutex_unlock(_mutex);
  assert_status(status == 0, status, "mutex_unlock");
  if (AnyWaiters != 0) {
    status = pthread_cond_signal(_cond);
    assert_status(status == 0, status, "cond_signal");
  }

  // Note that we signal() _after dropping the lock for "immortal" Events.
  // This is safe and avoids a common class of  futile wakeups.  In rare
  // circumstances this can cause a thread to return prematurely from
  // cond_{timed}wait() but the spurious wakeup is benign and the victim will
  // simply re-test the condition and re-park itself.
}


// JSR166
// -------------------------------------------------------

/*
 * The solaris and linux implementations of park/unpark are fairly
 * conservative for now, but can be improved. They currently use a
 * mutex/condvar pair, plus a a count.
 * Park decrements count if > 0, else does a condvar wait.  Unpark
 * sets count to 1 and signals condvar.  Only one thread ever waits
 * on the condvar. Contention seen when trying to park implies that someone
 * is unparking you, so don't wait. And spurious returns are fine, so there
 * is no need to track notifications.
 */

/*
 * This code is common to linux and solaris and will be moved to a
 * common place in dolphin.
 *
 * The passed in time value is either a relative time in nanoseconds
 * or an absolute time in milliseconds. Either way it has to be unpacked
 * into suitable seconds and nanoseconds components and stored in the
 * given timespec structure.
 * Given time is a 64-bit value and the time_t used in the timespec is only
 * a signed-32-bit value (except on 64-bit Linux) we have to watch for
 * overflow if times way in the future are given. Further on Solaris versions
 * prior to 10 there is a restriction (see cond_timedwait) that the specified
 * number of seconds, in abstime, is less than current_time  + 100,000,000.
 * As it will be 28 years before "now + 100000000" will overflow we can
 * ignore overflow and just impose a hard-limit on seconds using the value
 * of "now + 100,000,000". This places a limit on the timeout of about 3.17
 * years from "now".
 */

static void unpackTime(timespec* absTime, bool isAbsolute, jlong time) {
  assert (time > 0, "convertTime");
  time_t max_secs = 0;

  if (!os::Linux::supports_monotonic_clock() || isAbsolute) {
    struct timeval now;
    int status = gettimeofday(&now, NULL);
    assert(status == 0, "gettimeofday");

    max_secs = now.tv_sec + MAX_SECS;

    if (isAbsolute) {
      jlong secs = time / 1000;
      if (secs > max_secs) {
        absTime->tv_sec = max_secs;
      } else {
        absTime->tv_sec = secs;
      }
      absTime->tv_nsec = (time % 1000) * NANOSECS_PER_MILLISEC;
    } else {
      jlong secs = time / NANOSECS_PER_SEC;
      if (secs >= MAX_SECS) {
        absTime->tv_sec = max_secs;
        absTime->tv_nsec = 0;
      } else {
        absTime->tv_sec = now.tv_sec + secs;
        absTime->tv_nsec = (time % NANOSECS_PER_SEC) + now.tv_usec*1000;
        if (absTime->tv_nsec >= NANOSECS_PER_SEC) {
          absTime->tv_nsec -= NANOSECS_PER_SEC;
          ++absTime->tv_sec; // note: this must be <= max_secs
        }
      }
    }
  } else {
    // must be relative using monotonic clock
    struct timespec now;
    int status = os::Linux::clock_gettime(CLOCK_MONOTONIC, &now);
    assert_status(status == 0, status, "clock_gettime");
    max_secs = now.tv_sec + MAX_SECS;
    jlong secs = time / NANOSECS_PER_SEC;
    if (secs >= MAX_SECS) {
      absTime->tv_sec = max_secs;
      absTime->tv_nsec = 0;
    } else {
      absTime->tv_sec = now.tv_sec + secs;
      absTime->tv_nsec = (time % NANOSECS_PER_SEC) + now.tv_nsec;
      if (absTime->tv_nsec >= NANOSECS_PER_SEC) {
        absTime->tv_nsec -= NANOSECS_PER_SEC;
        ++absTime->tv_sec; // note: this must be <= max_secs
      }
    }
  }
  assert(absTime->tv_sec >= 0, "tv_sec < 0");
  assert(absTime->tv_sec <= max_secs, "tv_sec > max_secs");
  assert(absTime->tv_nsec >= 0, "tv_nsec < 0");
  assert(absTime->tv_nsec < NANOSECS_PER_SEC, "tv_nsec >= nanos_per_sec");
}

void Parker::park(bool isAbsolute, jlong time) {
  // Ideally we'd do something useful while spinning, such
  // as calling unpackTime().

  // Optional fast-path check:
  // Return immediately if a permit is available.
  // We depend on Atomic::xchg() having full barrier semantics
  // since we are doing a lock-free update to _counter.
  if (Atomic::xchg(0, &_counter) > 0) return;

  Thread* thread = Thread::current();
  assert(thread->is_Java_thread(), "Must be JavaThread");
  JavaThread *jt = (JavaThread *)thread;

  // Optional optimization -- avoid state transitions if there's an interrupt pending.
  // Check interrupt before trying to wait
  if (Thread::is_interrupted(thread, false)) {
    return;
  }

  // Next, demultiplex/decode time arguments
  timespec absTime;
  if (time < 0 || (isAbsolute && time == 0) ) { // don't wait at all
    return;
  }
  if (time > 0) {
    unpackTime(&absTime, isAbsolute, time);
  }


  // Enter safepoint region
  // Beware of deadlocks such as 6317397.
  // The per-thread Parker:: mutex is a classic leaf-lock.
  // In particular a thread must never block on the Threads_lock while
  // holding the Parker:: mutex.  If safepoints are pending both the
  // the ThreadBlockInVM() CTOR and DTOR may grab Threads_lock.
  ThreadBlockInVM tbivm(jt);

  // Don't wait if cannot get lock since interference arises from
  // unblocking.  Also. check interrupt before trying wait
  if (Thread::is_interrupted(thread, false) || pthread_mutex_trylock(_mutex) != 0) {
    return;
  }

  int status ;
  if (_counter > 0)  { // no wait needed
    _counter = 0;
    status = pthread_mutex_unlock(_mutex);
    assert (status == 0, "invariant") ;
    // Paranoia to ensure our locked and lock-free paths interact
    // correctly with each other and Java-level accesses.
    OrderAccess::fence();
    return;
  }

#ifdef ASSERT
  // Don't catch signals while blocked; let the running threads have the signals.
  // (This allows a debugger to break into the running thread.)
  sigset_t oldsigs;
  sigset_t* allowdebug_blocked = os::Linux::allowdebug_blocked_signals();
  pthread_sigmask(SIG_BLOCK, allowdebug_blocked, &oldsigs);
#endif

  OSThreadWaitState osts(thread->osthread(), false /* not Object.wait() */);
  jt->set_suspend_equivalent();
  // cleared by handle_special_suspend_equivalent_condition() or java_suspend_self()

  assert(_cur_index == -1, "invariant");
  if (time == 0) {
    _cur_index = REL_INDEX; // arbitrary choice when not timed
    status = pthread_cond_wait (&_cond[_cur_index], _mutex) ;
  } else {
    _cur_index = isAbsolute ? ABS_INDEX : REL_INDEX;
    status = os::Linux::safe_cond_timedwait (&_cond[_cur_index], _mutex, &absTime) ;
    if (status != 0 && WorkAroundNPTLTimedWaitHang) {
      pthread_cond_destroy (&_cond[_cur_index]) ;
      pthread_cond_init    (&_cond[_cur_index], isAbsolute ? NULL : os::Linux::condAttr());
    }
  }
  _cur_index = -1;
  assert_status(status == 0 || status == EINTR ||
                status == ETIME || status == ETIMEDOUT,
                status, "cond_timedwait");

#ifdef ASSERT
  pthread_sigmask(SIG_SETMASK, &oldsigs, NULL);
#endif

  _counter = 0 ;
  status = pthread_mutex_unlock(_mutex) ;
  assert_status(status == 0, status, "invariant") ;
  // Paranoia to ensure our locked and lock-free paths interact
  // correctly with each other and Java-level accesses.
  OrderAccess::fence();

  // If externally suspended while waiting, re-suspend
  if (jt->handle_special_suspend_equivalent_condition()) {
    jt->java_suspend_self();
  }
}

void Parker::unpark() {
  int s, status ;
  status = pthread_mutex_lock(_mutex);
  assert (status == 0, "invariant") ;
  s = _counter;
  _counter = 1;
  if (s < 1) {
    // thread might be parked
    if (_cur_index != -1) {
      // thread is definitely parked
      if (WorkAroundNPTLTimedWaitHang) {
        status = pthread_cond_signal (&_cond[_cur_index]);
        assert (status == 0, "invariant");
        status = pthread_mutex_unlock(_mutex);
        assert (status == 0, "invariant");
      } else {
        // must capture correct index before unlocking
        int index = _cur_index;
        status = pthread_mutex_unlock(_mutex);
        assert (status == 0, "invariant");
        status = pthread_cond_signal (&_cond[index]);
        assert (status == 0, "invariant");
      }
    } else {
      pthread_mutex_unlock(_mutex);
      assert (status == 0, "invariant") ;
    }
  } else {
    pthread_mutex_unlock(_mutex);
    assert (status == 0, "invariant") ;
  }
}


extern char** environ;

// Run the specified command in a separate process. Return its exit value,
// or -1 on failure (e.g. can't fork a new process).
// Unlike system(), this function can be called from signal handler. It
// doesn't block SIGINT et al.
int os::fork_and_exec(char* cmd) {
  const char * argv[4] = {"sh", "-c", cmd, NULL};

  pid_t pid = fork();

  if (pid < 0) {
    // fork failed
    return -1;

  } else if (pid == 0) {
    // child process

    execve("/bin/sh", (char* const*)argv, environ);

    // execve failed
    _exit(-1);

  } else  {
    // copied from J2SE ..._waitForProcessExit() in UNIXProcess_md.c; we don't
    // care about the actual exit code, for now.

    int status;

    // Wait for the child process to exit.  This returns immediately if
    // the child has already exited. */
    while (waitpid(pid, &status, 0) < 0) {
        switch (errno) {
        case ECHILD: return 0;
        case EINTR: break;
        default: return -1;
        }
    }

    if (WIFEXITED(status)) {
       // The child exited normally; get its exit code.
       return WEXITSTATUS(status);
    } else if (WIFSIGNALED(status)) {
       // The child exited because of a signal
       // The best value to return is 0x80 + signal number,
       // because that is what all Unix shells do, and because
       // it allows callers to distinguish between process exit and
       // process death by signal.
       return 0x80 + WTERMSIG(status);
    } else {
       // Unknown exit code; pass it through
       return status;
    }
  }
}

// is_headless_jre()
//
// Test for the existence of xawt/libmawt.so or libawt_xawt.so
// in order to report if we are running in a headless jre
//
// Since JDK8 xawt/libmawt.so was moved into the same directory
// as libawt.so, and renamed libawt_xawt.so
//
bool os::is_headless_jre() {
    struct stat statbuf;
    char buf[MAXPATHLEN];
    char libmawtpath[MAXPATHLEN];
    const char *xawtstr  = "/xawt/libmawt.so";
    const char *new_xawtstr = "/libawt_xawt.so";
    char *p;

    // Get path to libjvm.so
    os::jvm_path(buf, sizeof(buf));

    // Get rid of libjvm.so
    p = strrchr(buf, '/');
    if (p == NULL) return false;
    else *p = '\0';

    // Get rid of client or server
    p = strrchr(buf, '/');
    if (p == NULL) return false;
    else *p = '\0';

    // check xawt/libmawt.so
    strcpy(libmawtpath, buf);
    strcat(libmawtpath, xawtstr);
    if (::stat(libmawtpath, &statbuf) == 0) return false;

    // check libawt_xawt.so
    strcpy(libmawtpath, buf);
    strcat(libmawtpath, new_xawtstr);
    if (::stat(libmawtpath, &statbuf) == 0) return false;

    return true;
}

// Get the default path to the core file
// Returns the length of the string
int os::get_core_path(char* buffer, size_t bufferSize) {
  const char* p = get_current_directory(buffer, bufferSize);

  if (p == NULL) {
    assert(p != NULL, "failed to get current directory");
    return 0;
  }

  return strlen(buffer);
}

/////////////// Unit tests ///////////////

#ifndef PRODUCT

#define test_log(...) \
  do {\
    if (VerboseInternalVMTests) { \
      tty->print_cr(__VA_ARGS__); \
      tty->flush(); \
    }\
  } while (false)

class TestReserveMemorySpecial : AllStatic {
 public:
  static void small_page_write(void* addr, size_t size) {
    size_t page_size = os::vm_page_size();

    char* end = (char*)addr + size;
    for (char* p = (char*)addr; p < end; p += page_size) {
      *p = 1;
    }
  }

  static void test_reserve_memory_special_huge_tlbfs_only(size_t size) {
    if (!UseHugeTLBFS) {
      return;
    }

    test_log("test_reserve_memory_special_huge_tlbfs_only(" SIZE_FORMAT ")", size);

    char* addr = os::Linux::reserve_memory_special_huge_tlbfs_only(size, NULL, false);

    if (addr != NULL) {
      small_page_write(addr, size);

      os::Linux::release_memory_special_huge_tlbfs(addr, size);
    }
  }

  static void test_reserve_memory_special_huge_tlbfs_only() {
    if (!UseHugeTLBFS) {
      return;
    }

    size_t lp = os::large_page_size();

    for (size_t size = lp; size <= lp * 10; size += lp) {
      test_reserve_memory_special_huge_tlbfs_only(size);
    }
  }

  static void test_reserve_memory_special_huge_tlbfs_mixed() {
    size_t lp = os::large_page_size();
    size_t ag = os::vm_allocation_granularity();

    // sizes to test
    const size_t sizes[] = {
      lp, lp + ag, lp + lp / 2, lp * 2,
      lp * 2 + ag, lp * 2 - ag, lp * 2 + lp / 2,
      lp * 10, lp * 10 + lp / 2
    };
    const int num_sizes = sizeof(sizes) / sizeof(size_t);

    // For each size/alignment combination, we test three scenarios:
    // 1) with req_addr == NULL
    // 2) with a non-null req_addr at which we expect to successfully allocate
    // 3) with a non-null req_addr which contains a pre-existing mapping, at which we
    //    expect the allocation to either fail or to ignore req_addr

    // Pre-allocate two areas; they shall be as large as the largest allocation
    //  and aligned to the largest alignment we will be testing.
    const size_t mapping_size = sizes[num_sizes - 1] * 2;
    char* const mapping1 = (char*) ::mmap(NULL, mapping_size,
      PROT_NONE, MAP_PRIVATE|MAP_ANONYMOUS|MAP_NORESERVE,
      -1, 0);
    assert(mapping1 != MAP_FAILED, "should work");

    char* const mapping2 = (char*) ::mmap(NULL, mapping_size,
      PROT_NONE, MAP_PRIVATE|MAP_ANONYMOUS|MAP_NORESERVE,
      -1, 0);
    assert(mapping2 != MAP_FAILED, "should work");

    // Unmap the first mapping, but leave the second mapping intact: the first
    // mapping will serve as a value for a "good" req_addr (case 2). The second
    // mapping, still intact, as "bad" req_addr (case 3).
    ::munmap(mapping1, mapping_size);

    // Case 1
    test_log("%s, req_addr NULL:", __FUNCTION__);
    test_log("size            align           result");

    for (int i = 0; i < num_sizes; i++) {
      const size_t size = sizes[i];
      for (size_t alignment = ag; is_size_aligned(size, alignment); alignment *= 2) {
        char* p = os::Linux::reserve_memory_special_huge_tlbfs_mixed(size, alignment, NULL, false);
        test_log(SIZE_FORMAT_HEX " " SIZE_FORMAT_HEX " ->  " PTR_FORMAT " %s",
            size, alignment, p, (p != NULL ? "" : "(failed)"));
        if (p != NULL) {
          assert(is_ptr_aligned(p, alignment), "must be");
          small_page_write(p, size);
          os::Linux::release_memory_special_huge_tlbfs(p, size);
        }
      }
    }

    // Case 2
    test_log("%s, req_addr non-NULL:", __FUNCTION__);
    test_log("size            align           req_addr         result");

    for (int i = 0; i < num_sizes; i++) {
      const size_t size = sizes[i];
      for (size_t alignment = ag; is_size_aligned(size, alignment); alignment *= 2) {
        char* const req_addr = (char*) align_ptr_up(mapping1, alignment);
        char* p = os::Linux::reserve_memory_special_huge_tlbfs_mixed(size, alignment, req_addr, false);
        test_log(SIZE_FORMAT_HEX " " SIZE_FORMAT_HEX " " PTR_FORMAT " ->  " PTR_FORMAT " %s",
            size, alignment, req_addr, p,
            ((p != NULL ? (p == req_addr ? "(exact match)" : "") : "(failed)")));
        if (p != NULL) {
          assert(p == req_addr, "must be");
          small_page_write(p, size);
          os::Linux::release_memory_special_huge_tlbfs(p, size);
        }
      }
    }

    // Case 3
    test_log("%s, req_addr non-NULL with preexisting mapping:", __FUNCTION__);
    test_log("size            align           req_addr         result");

    for (int i = 0; i < num_sizes; i++) {
      const size_t size = sizes[i];
      for (size_t alignment = ag; is_size_aligned(size, alignment); alignment *= 2) {
        char* const req_addr = (char*) align_ptr_up(mapping2, alignment);
        char* p = os::Linux::reserve_memory_special_huge_tlbfs_mixed(size, alignment, req_addr, false);
        test_log(SIZE_FORMAT_HEX " " SIZE_FORMAT_HEX " " PTR_FORMAT " ->  " PTR_FORMAT " %s",
            size, alignment, req_addr, p,
            ((p != NULL ? "" : "(failed)")));
        // as the area around req_addr contains already existing mappings, the API should always
        // return NULL (as per contract, it cannot return another address)
        assert(p == NULL, "must be");
      }
    }

    ::munmap(mapping2, mapping_size);

  }

  static void test_reserve_memory_special_huge_tlbfs() {
    if (!UseHugeTLBFS) {
      return;
    }

    test_reserve_memory_special_huge_tlbfs_only();
    test_reserve_memory_special_huge_tlbfs_mixed();
  }

  static void test_reserve_memory_special_shm(size_t size, size_t alignment) {
    if (!UseSHM) {
      return;
    }

    test_log("test_reserve_memory_special_shm(" SIZE_FORMAT ", " SIZE_FORMAT ")", size, alignment);

    char* addr = os::Linux::reserve_memory_special_shm(size, alignment, NULL, false);

    if (addr != NULL) {
      assert(is_ptr_aligned(addr, alignment), "Check");
      assert(is_ptr_aligned(addr, os::large_page_size()), "Check");

      small_page_write(addr, size);

      os::Linux::release_memory_special_shm(addr, size);
    }
  }

  static void test_reserve_memory_special_shm() {
    size_t lp = os::large_page_size();
    size_t ag = os::vm_allocation_granularity();

    for (size_t size = ag; size < lp * 3; size += ag) {
      for (size_t alignment = ag; is_size_aligned(size, alignment); alignment *= 2) {
        test_reserve_memory_special_shm(size, alignment);
      }
    }
  }

  static void test() {
    test_reserve_memory_special_huge_tlbfs();
    test_reserve_memory_special_shm();
  }
};

void TestReserveMemorySpecial_test() {
  TestReserveMemorySpecial::test();
}

#endif<|MERGE_RESOLUTION|>--- conflicted
+++ resolved
@@ -2859,11 +2859,8 @@
                                             libnuma_dlsym(handle, "numa_tonode_memory")));
       set_numa_interleave_memory(CAST_TO_FN_PTR(numa_interleave_memory_func_t,
                                                 libnuma_dlsym(handle, "numa_interleave_memory")));
-<<<<<<< HEAD
-=======
       set_numa_interleave_memory_v2(CAST_TO_FN_PTR(numa_interleave_memory_v2_func_t,
                                                 libnuma_v2_dlsym(handle, "numa_interleave_memory")));
->>>>>>> d8c39675
       set_numa_set_bind_policy(CAST_TO_FN_PTR(numa_set_bind_policy_func_t,
                                               libnuma_dlsym(handle, "numa_set_bind_policy")));
       set_numa_bitmask_isbitset(CAST_TO_FN_PTR(numa_bitmask_isbitset_func_t,
