/*
 * Copyright (c) 2013, 2014, Oracle and/or its affiliates. All rights reserved.
 * DO NOT ALTER OR REMOVE COPYRIGHT NOTICES OR THIS FILE HEADER.
 *
 * This code is free software; you can redistribute it and/or modify it
 * under the terms of the GNU General Public License version 2 only, as
 * published by the Free Software Foundation.
 *
 * This code is distributed in the hope that it will be useful, but WITHOUT
 * ANY WARRANTY; without even the implied warranty of MERCHANTABILITY or
 * FITNESS FOR A PARTICULAR PURPOSE.  See the GNU General Public License
 * version 2 for more details (a copy is included in the LICENSE file that
 * accompanied this code).
 *
 * You should have received a copy of the GNU General Public License version
 * 2 along with this work; if not, write to the Free Software Foundation,
 * Inc., 51 Franklin St, Fifth Floor, Boston, MA 02110-1301 USA.
 *
 * Please contact Oracle, 500 Oracle Parkway, Redwood Shores, CA 94065 USA
 * or visit www.oracle.com if you need additional information or have any
 * questions.
 *
 */

#ifndef SHARE_VM_GC_IMPLEMENTATION_G1_G1GCPHASETIMESLOG_HPP
#define SHARE_VM_GC_IMPLEMENTATION_G1_G1GCPHASETIMESLOG_HPP

#include "memory/allocation.hpp"

class LineBuffer;

template <class T> class WorkerDataArray;

class G1GCPhaseTimes : public CHeapObj<mtGC> {
  friend class G1GCParPhasePrinter;

  uint _active_gc_threads;
  uint _max_gc_threads;

 public:
  enum GCParPhases {
    GCWorkerStart,
    ExtRootScan,
<<<<<<< HEAD
=======
    ThreadRoots,
    StringTableRoots,
    UniverseRoots,
    JNIRoots,
    ObjectSynchronizerRoots,
    FlatProfilerRoots,
    ManagementRoots,
    SystemDictionaryRoots,
    CLDGRoots,
    JVMTIRoots,
    CodeCacheRoots,
    CMRefRoots,
    WaitForStrongCLD,
    WeakCLDRoots,
>>>>>>> a916af02
    SATBFiltering,
    UpdateRS,
    ScanRS,
    CodeRoots,
    ObjCopy,
    Termination,
    Other,
    GCWorkerTotal,
    GCWorkerEnd,
    StringDedupQueueFixup,
    StringDedupTableFixup,
    RedirtyCards,
    GCParPhasesSentinel
  };

 private:
  // Markers for grouping the phases in the GCPhases enum above
  static const int GCMainParPhasesLast = GCWorkerEnd;
  static const int StringDedupPhasesFirst = StringDedupQueueFixup;
  static const int StringDedupPhasesLast = StringDedupTableFixup;

  WorkerDataArray<double>* _gc_par_phases[GCParPhasesSentinel];
  WorkerDataArray<size_t>* _update_rs_processed_buffers;
  WorkerDataArray<size_t>* _termination_attempts;
  WorkerDataArray<size_t>* _redirtied_cards;

  double _cur_collection_par_time_ms;
  double _cur_collection_code_root_fixup_time_ms;
  double _cur_strong_code_root_purge_time_ms;

  double _cur_evac_fail_recalc_used;
  double _cur_evac_fail_restore_remsets;
  double _cur_evac_fail_remove_self_forwards;

  double _cur_string_dedup_fixup_time_ms;

  double _cur_clear_ct_time_ms;
  double _cur_ref_proc_time_ms;
  double _cur_ref_enq_time_ms;

  double _cur_collection_start_sec;
  double _root_region_scan_wait_time_ms;

  double _recorded_young_cset_choice_time_ms;
  double _recorded_non_young_cset_choice_time_ms;

  double _recorded_redirty_logged_cards_time_ms;

  double _recorded_young_free_cset_time_ms;
  double _recorded_non_young_free_cset_time_ms;

  double _cur_fast_reclaim_humongous_time_ms;
  double _cur_fast_reclaim_humongous_register_time_ms;
  size_t _cur_fast_reclaim_humongous_total;
  size_t _cur_fast_reclaim_humongous_candidates;
  size_t _cur_fast_reclaim_humongous_reclaimed;

  double _cur_verify_before_time_ms;
  double _cur_verify_after_time_ms;

  // Helper methods for detailed logging
  void print_stats(int level, const char* str, double value);
  void print_stats(int level, const char* str, size_t value);
  void print_stats(int level, const char* str, double value, uint workers);

 public:
  G1GCPhaseTimes(uint max_gc_threads);
  void note_gc_start(uint active_gc_threads, bool mark_in_progress);
  void note_gc_end();
  void print(double pause_time_sec);

  // record the time a phase took in seconds
  void record_time_secs(GCParPhases phase, uint worker_i, double secs);

  // add a number of seconds to a phase
  void add_time_secs(GCParPhases phase, uint worker_i, double secs);

  void record_thread_work_item(GCParPhases phase, uint worker_i, size_t count);

  // return the average time for a phase in milliseconds
  double average_time_ms(GCParPhases phase);

  size_t sum_thread_work_items(GCParPhases phase);

 private:
  double get_time_ms(GCParPhases phase, uint worker_i);
  double sum_time_ms(GCParPhases phase);
  double min_time_ms(GCParPhases phase);
  double max_time_ms(GCParPhases phase);
  size_t get_thread_work_item(GCParPhases phase, uint worker_i);
  double average_thread_work_items(GCParPhases phase);
  size_t min_thread_work_items(GCParPhases phase);
  size_t max_thread_work_items(GCParPhases phase);

 public:

  void record_clear_ct_time(double ms) {
    _cur_clear_ct_time_ms = ms;
  }

  void record_par_time(double ms) {
    _cur_collection_par_time_ms = ms;
  }

  void record_code_root_fixup_time(double ms) {
    _cur_collection_code_root_fixup_time_ms = ms;
  }

  void record_strong_code_root_purge_time(double ms) {
    _cur_strong_code_root_purge_time_ms = ms;
  }

  void record_evac_fail_recalc_used_time(double ms) {
    _cur_evac_fail_recalc_used = ms;
  }

  void record_evac_fail_restore_remsets(double ms) {
    _cur_evac_fail_restore_remsets = ms;
  }

  void record_evac_fail_remove_self_forwards(double ms) {
    _cur_evac_fail_remove_self_forwards = ms;
  }

  void record_string_dedup_fixup_time(double ms) {
    _cur_string_dedup_fixup_time_ms = ms;
  }

  void record_ref_proc_time(double ms) {
    _cur_ref_proc_time_ms = ms;
  }

  void record_ref_enq_time(double ms) {
    _cur_ref_enq_time_ms = ms;
  }

  void record_root_region_scan_wait_time(double time_ms) {
    _root_region_scan_wait_time_ms = time_ms;
  }

  void record_young_free_cset_time_ms(double time_ms) {
    _recorded_young_free_cset_time_ms = time_ms;
  }

  void record_non_young_free_cset_time_ms(double time_ms) {
    _recorded_non_young_free_cset_time_ms = time_ms;
  }

  void record_fast_reclaim_humongous_stats(double time_ms, size_t total, size_t candidates) {
    _cur_fast_reclaim_humongous_register_time_ms = time_ms;
    _cur_fast_reclaim_humongous_total = total;
    _cur_fast_reclaim_humongous_candidates = candidates;
  }

  void record_fast_reclaim_humongous_time_ms(double value, size_t reclaimed) {
    _cur_fast_reclaim_humongous_time_ms = value;
    _cur_fast_reclaim_humongous_reclaimed = reclaimed;
  }

  void record_young_cset_choice_time_ms(double time_ms) {
    _recorded_young_cset_choice_time_ms = time_ms;
  }

  void record_non_young_cset_choice_time_ms(double time_ms) {
    _recorded_non_young_cset_choice_time_ms = time_ms;
  }

  void record_redirty_logged_cards_time_ms(double time_ms) {
    _recorded_redirty_logged_cards_time_ms = time_ms;
  }

  void record_cur_collection_start_sec(double time_ms) {
    _cur_collection_start_sec = time_ms;
  }

  void record_verify_before_time_ms(double time_ms) {
    _cur_verify_before_time_ms = time_ms;
  }

  void record_verify_after_time_ms(double time_ms) {
    _cur_verify_after_time_ms = time_ms;
  }

  double accounted_time_ms();

  double cur_collection_start_sec() {
    return _cur_collection_start_sec;
  }

  double cur_collection_par_time_ms() {
    return _cur_collection_par_time_ms;
  }

  double cur_clear_ct_time_ms() {
    return _cur_clear_ct_time_ms;
  }

  double root_region_scan_wait_time_ms() {
    return _root_region_scan_wait_time_ms;
  }

  double young_cset_choice_time_ms() {
    return _recorded_young_cset_choice_time_ms;
  }

  double young_free_cset_time_ms() {
    return _recorded_young_free_cset_time_ms;
  }

  double non_young_cset_choice_time_ms() {
    return _recorded_non_young_cset_choice_time_ms;
  }

  double non_young_free_cset_time_ms() {
    return _recorded_non_young_free_cset_time_ms;
  }

  double fast_reclaim_humongous_time_ms() {
    return _cur_fast_reclaim_humongous_time_ms;
  }
};

class G1GCParPhaseTimesTracker : public StackObj {
  double _start_time;
  G1GCPhaseTimes::GCParPhases _phase;
  G1GCPhaseTimes* _phase_times;
  uint _worker_id;
public:
  G1GCParPhaseTimesTracker(G1GCPhaseTimes* phase_times, G1GCPhaseTimes::GCParPhases phase, uint worker_id);
  ~G1GCParPhaseTimesTracker();
};

#endif // SHARE_VM_GC_IMPLEMENTATION_G1_G1GCPHASETIMESLOG_HPP<|MERGE_RESOLUTION|>--- conflicted
+++ resolved
@@ -41,8 +41,6 @@
   enum GCParPhases {
     GCWorkerStart,
     ExtRootScan,
-<<<<<<< HEAD
-=======
     ThreadRoots,
     StringTableRoots,
     UniverseRoots,
@@ -57,7 +55,6 @@
     CMRefRoots,
     WaitForStrongCLD,
     WeakCLDRoots,
->>>>>>> a916af02
     SATBFiltering,
     UpdateRS,
     ScanRS,
