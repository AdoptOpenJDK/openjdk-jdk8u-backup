/*
 * Copyright (c) 2011, 2017, Oracle and/or its affiliates. All rights reserved.
 * DO NOT ALTER OR REMOVE COPYRIGHT NOTICES OR THIS FILE HEADER.
 *
 * This code is free software; you can redistribute it and/or modify it
 * under the terms of the GNU General Public License version 2 only, as
 * published by the Free Software Foundation.  Oracle designates this
 * particular file as subject to the "Classpath" exception as provided
 * by Oracle in the LICENSE file that accompanied this code.
 *
 * This code is distributed in the hope that it will be useful, but WITHOUT
 * ANY WARRANTY; without even the implied warranty of MERCHANTABILITY or
 * FITNESS FOR A PARTICULAR PURPOSE.  See the GNU General Public License
 * version 2 for more details (a copy is included in the LICENSE file that
 * accompanied this code).
 *
 * You should have received a copy of the GNU General Public License version
 * 2 along with this work; if not, write to the Free Software Foundation,
 * Inc., 51 Franklin St, Fifth Floor, Boston, MA 02110-1301 USA.
 *
 * Please contact Oracle, 500 Oracle Parkway, Redwood Shores, CA 94065 USA
 * or visit www.oracle.com if you need additional information or have any
 * questions.
 */

package sun.lwawt.macosx;

import java.awt.*;
import java.awt.Dialog.ModalityType;
import java.awt.event.*;
import java.awt.peer.WindowPeer;
import java.beans.*;
import java.lang.reflect.InvocationTargetException;
import java.util.ArrayList;
import java.util.Arrays;
import java.util.concurrent.atomic.AtomicBoolean;
import java.util.concurrent.atomic.AtomicLong;
import java.util.concurrent.atomic.AtomicReference;
import java.util.List;
import java.util.Objects;

import javax.swing.*;

import sun.awt.*;
import sun.awt.AWTAccessor.ComponentAccessor;
import sun.awt.AWTAccessor.WindowAccessor;
import sun.java2d.SurfaceData;
import sun.java2d.opengl.CGLSurfaceData;
import sun.lwawt.*;
import sun.util.logging.PlatformLogger;

import com.apple.laf.*;
import com.apple.laf.ClientPropertyApplicator.Property;
import com.sun.awt.AWTUtilities;

public class CPlatformWindow extends CFRetainedResource implements PlatformWindow {
    private native long nativeCreateNSWindow(long nsViewPtr,long ownerPtr, long styleBits, double x, double y, double w, double h);
    private static native void nativeSetNSWindowStyleBits(long nsWindowPtr, int mask, int data);
    private static native void nativeSetNSWindowMenuBar(long nsWindowPtr, long menuBarPtr);
    private static native Insets nativeGetNSWindowInsets(long nsWindowPtr);
    private static native void nativeSetNSWindowBounds(long nsWindowPtr, double x, double y, double w, double h);
    private static native void nativeSetNSWindowMinMax(long nsWindowPtr, double minW, double minH, double maxW, double maxH);
    private static native void nativePushNSWindowToBack(long nsWindowPtr);
    private static native void nativePushNSWindowToFront(long nsWindowPtr);
    private static native void nativeSetNSWindowTitle(long nsWindowPtr, String title);
    private static native void nativeRevalidateNSWindowShadow(long nsWindowPtr);
    private static native void nativeSetNSWindowMinimizedIcon(long nsWindowPtr, long nsImage);
    private static native void nativeSetNSWindowRepresentedFilename(long nsWindowPtr, String representedFilename);
    private static native void nativeSetEnabled(long nsWindowPtr, boolean isEnabled);
    private static native void nativeSynthesizeMouseEnteredExitedEvents();
    private static native void nativeSynthesizeMouseEnteredExitedEvents(long nsWindowPtr, int eventType);
    private static native void nativeDispose(long nsWindowPtr);
    private static native void nativeEnterFullScreenMode(long nsWindowPtr);
    private static native void nativeExitFullScreenMode(long nsWindowPtr);
    static native CPlatformWindow nativeGetTopmostPlatformWindowUnderMouse();

    // Loger to report issues happened during execution but that do not affect functionality
    private static final PlatformLogger logger = PlatformLogger.getLogger("sun.lwawt.macosx.CPlatformWindow");
    private static final PlatformLogger focusLogger = PlatformLogger.getLogger("sun.lwawt.macosx.focus.CPlatformWindow");

    // for client properties
    public static final String WINDOW_BRUSH_METAL_LOOK = "apple.awt.brushMetalLook";
    public static final String WINDOW_DRAGGABLE_BACKGROUND = "apple.awt.draggableWindowBackground";

    public static final String WINDOW_ALPHA = "Window.alpha";
    public static final String WINDOW_SHADOW = "Window.shadow";

    public static final String WINDOW_STYLE = "Window.style";
    public static final String WINDOW_SHADOW_REVALIDATE_NOW = "apple.awt.windowShadow.revalidateNow";

    public static final String WINDOW_DOCUMENT_MODIFIED = "Window.documentModified";
    public static final String WINDOW_DOCUMENT_FILE = "Window.documentFile";

    public static final String WINDOW_CLOSEABLE = "Window.closeable";
    public static final String WINDOW_MINIMIZABLE = "Window.minimizable";
    public static final String WINDOW_ZOOMABLE = "Window.zoomable";
    public static final String WINDOW_HIDES_ON_DEACTIVATE="Window.hidesOnDeactivate";

    public static final String WINDOW_DOC_MODAL_SHEET = "apple.awt.documentModalSheet";
    public static final String WINDOW_FADE_DELEGATE = "apple.awt._windowFadeDelegate";
    public static final String WINDOW_FADE_IN = "apple.awt._windowFadeIn";
    public static final String WINDOW_FADE_OUT = "apple.awt._windowFadeOut";
    public static final String WINDOW_FULLSCREENABLE = "apple.awt.fullscreenable";


    // Yeah, I know. But it's easier to deal with ints from JNI
    static final int MODELESS = 0;
    static final int DOCUMENT_MODAL = 1;
    static final int APPLICATION_MODAL = 2;
    static final int TOOLKIT_MODAL = 3;

    // window style bits
    static final int _RESERVED_FOR_DATA = 1 << 0;

    // corresponds to native style mask bits
    static final int DECORATED = 1 << 1;
    static final int TEXTURED = 1 << 2;
    static final int UNIFIED = 1 << 3;
    static final int UTILITY = 1 << 4;
    static final int HUD = 1 << 5;
    static final int SHEET = 1 << 6;

    static final int CLOSEABLE = 1 << 7;
    static final int MINIMIZABLE = 1 << 8;

    static final int RESIZABLE = 1 << 9; // both a style bit and prop bit
    static final int NONACTIVATING = 1 << 24;
    static final int IS_DIALOG = 1 << 25;
    static final int IS_MODAL = 1 << 26;
    static final int IS_POPUP = 1 << 27;

    static final int _STYLE_PROP_BITMASK = DECORATED | TEXTURED | UNIFIED | UTILITY | HUD | SHEET | CLOSEABLE | MINIMIZABLE | RESIZABLE;

    // corresponds to method-based properties
    static final int HAS_SHADOW = 1 << 10;
    static final int ZOOMABLE = 1 << 11;

    static final int ALWAYS_ON_TOP = 1 << 15;
    static final int HIDES_ON_DEACTIVATE = 1 << 17;
    static final int DRAGGABLE_BACKGROUND = 1 << 19;
    static final int DOCUMENT_MODIFIED = 1 << 21;
    static final int FULLSCREENABLE = 1 << 23;

    static final int _METHOD_PROP_BITMASK = RESIZABLE | HAS_SHADOW | ZOOMABLE | ALWAYS_ON_TOP | HIDES_ON_DEACTIVATE | DRAGGABLE_BACKGROUND | DOCUMENT_MODIFIED | FULLSCREENABLE;

    // corresponds to callback-based properties
    static final int SHOULD_BECOME_KEY = 1 << 12;
    static final int SHOULD_BECOME_MAIN = 1 << 13;
    static final int MODAL_EXCLUDED = 1 << 16;

    static final int _CALLBACK_PROP_BITMASK = SHOULD_BECOME_KEY | SHOULD_BECOME_MAIN | MODAL_EXCLUDED;

    static int SET(final int bits, final int mask, final boolean value) {
        if (value) return (bits | mask);
        return bits & ~mask;
    }

    static boolean IS(final int bits, final int mask) {
        return (bits & mask) != 0;
    }

    @SuppressWarnings("unchecked")
    static ClientPropertyApplicator<JRootPane, CPlatformWindow> CLIENT_PROPERTY_APPLICATOR = new ClientPropertyApplicator<JRootPane, CPlatformWindow>(new Property[] {
        new Property<CPlatformWindow>(WINDOW_DOCUMENT_MODIFIED) { public void applyProperty(final CPlatformWindow c, final Object value) {
            c.setStyleBits(DOCUMENT_MODIFIED, value == null ? false : Boolean.parseBoolean(value.toString()));
        }},
        new Property<CPlatformWindow>(WINDOW_BRUSH_METAL_LOOK) { public void applyProperty(final CPlatformWindow c, final Object value) {
            c.setStyleBits(TEXTURED, Boolean.parseBoolean(value.toString()));
        }},
        new Property<CPlatformWindow>(WINDOW_ALPHA) { public void applyProperty(final CPlatformWindow c, final Object value) {
            AWTUtilities.setWindowOpacity(c.target, value == null ? 1.0f : Float.parseFloat(value.toString()));
        }},
        new Property<CPlatformWindow>(WINDOW_SHADOW) { public void applyProperty(final CPlatformWindow c, final Object value) {
            c.setStyleBits(HAS_SHADOW, value == null ? true : Boolean.parseBoolean(value.toString()));
        }},
        new Property<CPlatformWindow>(WINDOW_MINIMIZABLE) { public void applyProperty(final CPlatformWindow c, final Object value) {
            c.setStyleBits(MINIMIZABLE, Boolean.parseBoolean(value.toString()));
        }},
        new Property<CPlatformWindow>(WINDOW_CLOSEABLE) { public void applyProperty(final CPlatformWindow c, final Object value) {
            c.setStyleBits(CLOSEABLE, Boolean.parseBoolean(value.toString()));
        }},
        new Property<CPlatformWindow>(WINDOW_ZOOMABLE) { public void applyProperty(final CPlatformWindow c, final Object value) {
            c.setStyleBits(ZOOMABLE, Boolean.parseBoolean(value.toString()));
        }},
        new Property<CPlatformWindow>(WINDOW_FULLSCREENABLE) { public void applyProperty(final CPlatformWindow c, final Object value) {
            c.setStyleBits(FULLSCREENABLE, Boolean.parseBoolean(value.toString()));
        }},
        new Property<CPlatformWindow>(WINDOW_SHADOW_REVALIDATE_NOW) { public void applyProperty(final CPlatformWindow c, final Object value) {
            c.execute(ptr -> nativeRevalidateNSWindowShadow(ptr));
        }},
        new Property<CPlatformWindow>(WINDOW_DOCUMENT_FILE) { public void applyProperty(final CPlatformWindow c, final Object value) {
            if (value == null || !(value instanceof java.io.File)) {
                c.execute(ptr->nativeSetNSWindowRepresentedFilename(ptr, null));
                return;
            }

            final String filename = ((java.io.File)value).getAbsolutePath();
            c.execute(ptr->nativeSetNSWindowRepresentedFilename(ptr, filename));
        }}
    }) {
        public CPlatformWindow convertJComponentToTarget(final JRootPane p) {
            Component root = SwingUtilities.getRoot(p);
            if (root == null || (LWWindowPeer)root.getPeer() == null) return null;
            return (CPlatformWindow)((LWWindowPeer)root.getPeer()).getPlatformWindow();
        }
    };

    // Bounds of the native widget but in the Java coordinate system.
    // In order to keep it up-to-date we will update them on
    // 1) setting native bounds via nativeSetBounds() call
    // 2) getting notification from the native level via deliverMoveResizeEvent()
    private Rectangle nativeBounds = new Rectangle(0, 0, 0, 0);
    private volatile boolean isFullScreenMode;
    private boolean isFullScreenAnimationOn;

    private volatile boolean isIconifyAnimationActive;
    private volatile boolean isZoomed;

    private Window target;
    private LWWindowPeer peer;
    protected CPlatformView contentView;
    protected CPlatformWindow owner;
    protected boolean visible = false; // visibility status from native perspective
    private boolean undecorated; // initialized in getInitialStyleBits()
    private Rectangle normalBounds = null; // not-null only for undecorated maximized windows
    private CPlatformResponder responder;

    public CPlatformWindow() {
        super(0, true);
    }

    /*
     * Delegate initialization (create native window and all the
     * related resources).
     */
    @Override // PlatformWindow
    public void initialize(Window _target, LWWindowPeer _peer, PlatformWindow _owner) {
        initializeBase(_target, _peer, _owner, new CPlatformView());

        final int styleBits = getInitialStyleBits();

        responder = createPlatformResponder();
        contentView = createContentView();
        contentView.initialize(peer, responder);

        Rectangle bounds;
        if (!IS(DECORATED, styleBits)) {
            // For undecorated frames the move/resize event does not come if the frame is centered on the screen
            // so we need to set a stub location to force an initial move/resize. Real bounds would be set later.
            bounds = new Rectangle(0, 0, 1, 1);
        } else {
            bounds = _peer.constrainBounds(_target.getBounds());
        }
        AtomicLong ref = new AtomicLong();
        contentView.execute(viewPtr -> {
            boolean hasOwnerPtr = false;

            if (owner != null) {
                hasOwnerPtr = 0L != owner.executeGet(ownerPtr -> {
                    ref.set(nativeCreateNSWindow(viewPtr, ownerPtr, styleBits,
                                                    bounds.x, bounds.y,
                                                    bounds.width, bounds.height));
                    return 1;
                });
            }

            if (!hasOwnerPtr) {
                ref.set(nativeCreateNSWindow(viewPtr, 0,
                                             styleBits, bounds.x, bounds.y,
                                             bounds.width, bounds.height));
            }
        });
        setPtr(ref.get());

        if (target instanceof javax.swing.RootPaneContainer) {
            final javax.swing.JRootPane rootpane = ((javax.swing.RootPaneContainer)target).getRootPane();
            if (rootpane != null) rootpane.addPropertyChangeListener("ancestor", new PropertyChangeListener() {
                public void propertyChange(final PropertyChangeEvent evt) {
                    CLIENT_PROPERTY_APPLICATOR.attachAndApplyClientProperties(rootpane);
                    rootpane.removePropertyChangeListener("ancestor", this);
                }
            });
        }

        validateSurface();
    }

    protected void initializeBase(Window target, LWWindowPeer peer, PlatformWindow owner, CPlatformView view) {
        this.peer = peer;
        this.target = target;
        if (owner instanceof CPlatformWindow) {
            this.owner = (CPlatformWindow)owner;
        }
        this.contentView = view;
    }

    protected CPlatformResponder createPlatformResponder() {
        return new CPlatformResponder(peer, false);
    }

    protected CPlatformView createContentView() {
        return new CPlatformView();
    }

    protected int getInitialStyleBits() {
        // defaults style bits
        int styleBits = DECORATED | HAS_SHADOW | CLOSEABLE | MINIMIZABLE | ZOOMABLE | RESIZABLE;

        if (isNativelyFocusableWindow()) {
            styleBits = SET(styleBits, SHOULD_BECOME_KEY, true);
            styleBits = SET(styleBits, SHOULD_BECOME_MAIN, true);
        }

        final boolean isFrame = (target instanceof Frame);
        final boolean isDialog = (target instanceof Dialog);
        final boolean isPopup = (target.getType() == Window.Type.POPUP);
        if (isDialog) {
            styleBits = SET(styleBits, MINIMIZABLE, false);
        }

        // Either java.awt.Frame or java.awt.Dialog can be undecorated, however java.awt.Window always is undecorated.
        {
            this.undecorated = isFrame ? ((Frame)target).isUndecorated() : (isDialog ? ((Dialog)target).isUndecorated() : true);
            if (this.undecorated) styleBits = SET(styleBits, DECORATED, false);
        }

        // Either java.awt.Frame or java.awt.Dialog can be resizable, however java.awt.Window is never resizable
        {
            final boolean resizable = isFrame ? ((Frame)target).isResizable() : (isDialog ? ((Dialog)target).isResizable() : false);
            styleBits = SET(styleBits, RESIZABLE, resizable);
            if (!resizable) {
                styleBits = SET(styleBits, ZOOMABLE, false);
            }
        }

        if (target.isAlwaysOnTop()) {
            styleBits = SET(styleBits, ALWAYS_ON_TOP, true);
        }

        if (target.getModalExclusionType() == Dialog.ModalExclusionType.APPLICATION_EXCLUDE) {
            styleBits = SET(styleBits, MODAL_EXCLUDED, true);
        }

        // If the target is a dialog, popup or tooltip we want it to ignore the brushed metal look.
        if (isPopup) {
            styleBits = SET(styleBits, TEXTURED, false);
            // Popups in applets don't activate applet's process
            styleBits = SET(styleBits, NONACTIVATING, true);
            styleBits = SET(styleBits, IS_POPUP, true);
        }

        if (Window.Type.UTILITY.equals(target.getType())) {
            styleBits = SET(styleBits, UTILITY, true);
        }

        if (target instanceof javax.swing.RootPaneContainer) {
            javax.swing.JRootPane rootpane = ((javax.swing.RootPaneContainer)target).getRootPane();
            Object prop = null;

            prop = rootpane.getClientProperty(WINDOW_BRUSH_METAL_LOOK);
            if (prop != null) {
                styleBits = SET(styleBits, TEXTURED, Boolean.parseBoolean(prop.toString()));
            }

            if (isDialog && ((Dialog)target).getModalityType() == ModalityType.DOCUMENT_MODAL) {
                prop = rootpane.getClientProperty(WINDOW_DOC_MODAL_SHEET);
                if (prop != null) {
                    styleBits = SET(styleBits, SHEET, Boolean.parseBoolean(prop.toString()));
                }
            }

            prop = rootpane.getClientProperty(WINDOW_STYLE);
            if (prop != null) {
                if ("small".equals(prop))  {
                    styleBits = SET(styleBits, UTILITY, true);
                    if (target.isAlwaysOnTop() && rootpane.getClientProperty(WINDOW_HIDES_ON_DEACTIVATE) == null) {
                        styleBits = SET(styleBits, HIDES_ON_DEACTIVATE, true);
                    }
                }
                if ("textured".equals(prop)) styleBits = SET(styleBits, TEXTURED, true);
                if ("unified".equals(prop)) styleBits = SET(styleBits, UNIFIED, true);
                if ("hud".equals(prop)) styleBits = SET(styleBits, HUD, true);
            }

            prop = rootpane.getClientProperty(WINDOW_HIDES_ON_DEACTIVATE);
            if (prop != null) {
                styleBits = SET(styleBits, HIDES_ON_DEACTIVATE, Boolean.parseBoolean(prop.toString()));
            }

            prop = rootpane.getClientProperty(WINDOW_CLOSEABLE);
            if (prop != null) {
                styleBits = SET(styleBits, CLOSEABLE, Boolean.parseBoolean(prop.toString()));
            }

            prop = rootpane.getClientProperty(WINDOW_MINIMIZABLE);
            if (prop != null) {
                styleBits = SET(styleBits, MINIMIZABLE, Boolean.parseBoolean(prop.toString()));
            }

            prop = rootpane.getClientProperty(WINDOW_ZOOMABLE);
            if (prop != null) {
                styleBits = SET(styleBits, ZOOMABLE, Boolean.parseBoolean(prop.toString()));
            }

            prop = rootpane.getClientProperty(WINDOW_FULLSCREENABLE);
            if (prop != null) {
                styleBits = SET(styleBits, FULLSCREENABLE, Boolean.parseBoolean(prop.toString()));
            }

            prop = rootpane.getClientProperty(WINDOW_SHADOW);
            if (prop != null) {
                styleBits = SET(styleBits, HAS_SHADOW, Boolean.parseBoolean(prop.toString()));
            }

            prop = rootpane.getClientProperty(WINDOW_DRAGGABLE_BACKGROUND);
            if (prop != null) {
                styleBits = SET(styleBits, DRAGGABLE_BACKGROUND, Boolean.parseBoolean(prop.toString()));
            }
        }

        if (isDialog) {
            styleBits = SET(styleBits, IS_DIALOG, true);
            if (((Dialog) target).isModal()) {
                styleBits = SET(styleBits, IS_MODAL, true);
            }
        }

        peer.setTextured(IS(TEXTURED, styleBits));

        return styleBits;
    }

    // this is the counter-point to -[CWindow _nativeSetStyleBit:]
    private void setStyleBits(final int mask, final boolean value) {
        execute(ptr -> nativeSetNSWindowStyleBits(ptr, mask, value ? mask : 0));
    }

    private native void _toggleFullScreenMode(final long model);

    public void toggleFullScreen() {
        execute(this::_toggleFullScreenMode);
    }

    @Override // PlatformWindow
    public void setMenuBar(MenuBar mb) {
        CMenuBar mbPeer = (CMenuBar)LWToolkit.targetToPeer(mb);
        execute(nsWindowPtr->{
            if (mbPeer != null) {
                mbPeer.execute(ptr -> nativeSetNSWindowMenuBar(nsWindowPtr, ptr));
            } else {
                nativeSetNSWindowMenuBar(nsWindowPtr, 0);
            }
        });
    }

    @Override // PlatformWindow
    public void dispose() {
        contentView.dispose();
        execute(CPlatformWindow::nativeDispose);
        CPlatformWindow.super.dispose();
    }

    @Override // PlatformWindow
    public FontMetrics getFontMetrics(Font f) {
        // TODO: not implemented
        (new RuntimeException("unimplemented")).printStackTrace();
        return null;
    }

    @Override // PlatformWindow
    public Insets getInsets() {
        AtomicReference<Insets> ref = new AtomicReference<>();
        execute(ptr -> {
            ref.set(nativeGetNSWindowInsets(ptr));
        });
        return ref.get() != null ? ref.get() : new Insets(0, 0, 0, 0);
    }

    @Override // PlatformWindow
    public Point getLocationOnScreen() {
        return new Point(nativeBounds.x, nativeBounds.y);
    }

    @Override
    public GraphicsDevice getGraphicsDevice() {
        return contentView.getGraphicsDevice();
    }

    @Override // PlatformWindow
    public SurfaceData getScreenSurface() {
        // TODO: not implemented
        return null;
    }

    @Override // PlatformWindow
    public SurfaceData replaceSurfaceData() {
        return contentView.replaceSurfaceData();
    }

    @Override // PlatformWindow
    public void setBounds(int x, int y, int w, int h) {
//        assert CThreading.assertEventQueue();
        execute(ptr -> nativeSetNSWindowBounds(ptr, x, y, w, h));
    }

    private boolean isMaximized() {
<<<<<<< HEAD
        if (undecorated) {
            return this.normalBounds != null;
        }
        return isZoomed;
=======
        return undecorated ? this.normalBounds != null
                : isZoomed;
>>>>>>> 0086a25e
    }

    private void maximize() {
        if (peer == null || isMaximized()) {
            return;
        }
        if (!undecorated) {
            execute(CWrapper.NSWindow::zoom);
        } else {
            deliverZoom(true);

            // We need an up to date size of the peer, so we flush the native events
            // to be sure that there are no setBounds requests in the queue.
            LWCToolkit.flushNativeSelectors();
            this.normalBounds = peer.getBounds();

            GraphicsConfiguration config = getPeer().getGraphicsConfiguration();
            Insets i = ((CGraphicsDevice)config.getDevice()).getScreenInsets();
            Rectangle toBounds = config.getBounds();
            setBounds(toBounds.x + i.left,
                      toBounds.y + i.top,
                      toBounds.width - i.left - i.right,
                      toBounds.height - i.top - i.bottom);
        }
    }

    private void unmaximize() {
        if (!isMaximized()) {
            return;
        }
        if (!undecorated) {
            execute(CWrapper.NSWindow::zoom);
        } else {
            deliverZoom(false);

            Rectangle toBounds = this.normalBounds;
            this.normalBounds = null;
            setBounds(toBounds.x, toBounds.y, toBounds.width, toBounds.height);
        }
    }

    public boolean isVisible() {
        return this.visible;
    }

    @Override // PlatformWindow
    public void setVisible(boolean visible) {
        // Configure stuff
        updateIconImages();
        updateFocusabilityForAutoRequestFocus(false);

        boolean wasMaximized = isMaximized();

        // Actually show or hide the window
        LWWindowPeer blocker = (peer == null)? null : peer.getBlocker();
        if (blocker == null || !visible) {
            // If it ain't blocked, or is being hidden, go regular way
            if (visible) {
                contentView.execute(viewPtr -> {
                    execute(ptr -> CWrapper.NSWindow.makeFirstResponder(ptr,
                                                                        viewPtr));
                });

                boolean isPopup = (target.getType() == Window.Type.POPUP);
                execute(ptr -> {
                    if (isPopup) {
                        // Popups in applets don't activate applet's process
                        CWrapper.NSWindow.orderFrontRegardless(ptr);
                    } else {
                        CWrapper.NSWindow.orderFront(ptr);
                    }

                    boolean isKeyWindow = CWrapper.NSWindow.isKeyWindow(ptr);
                    if (!isKeyWindow) {
                        CWrapper.NSWindow.makeKeyWindow(ptr);
                    }
                });
            } else {
                execute(ptr->{
                    // immediately hide the window
                    CWrapper.NSWindow.orderOut(ptr);
                    // process the close
                    CWrapper.NSWindow.close(ptr);
                });
            }
        } else {
            // otherwise, put it in a proper z-order
            CPlatformWindow bw
                    = (CPlatformWindow) blocker.getPlatformWindow();
            bw.execute(blockerPtr -> {
                execute(ptr -> {
                    CWrapper.NSWindow.orderWindow(ptr,
                                                  CWrapper.NSWindow.NSWindowBelow,
                                                  blockerPtr);
                });
            });
        }
        this.visible = visible;

        // Manage the extended state when showing
        if (visible) {
            // Apply the extended state as expected in shared code
            if (target instanceof Frame) {
                if (!wasMaximized && isMaximized()) {
                    // setVisible could have changed the native maximized state
                    deliverZoom(true);
                } else {
                    int frameState = ((Frame)target).getExtendedState();
                    if ((frameState & Frame.ICONIFIED) != 0) {
                        // Treat all state bit masks with ICONIFIED bit as ICONIFIED state.
                        frameState = Frame.ICONIFIED;
                    }
                    switch (frameState) {
                        case Frame.ICONIFIED:
                            execute(CWrapper.NSWindow::miniaturize);
                            break;
                        case Frame.MAXIMIZED_BOTH:
                            maximize();
                            break;
                        default: // NORMAL
                            unmaximize(); // in case it was maximized, otherwise this is a no-op
                            break;
                    }
                }
            }
        }

        nativeSynthesizeMouseEnteredExitedEvents();

        // Configure stuff #2
        updateFocusabilityForAutoRequestFocus(true);

        // Manage parent-child relationship when showing
        if (visible) {
            // Order myself above my parent
            if (owner != null && owner.isVisible()) {
                owner.execute(ownerPtr -> {
                    execute(ptr -> {
                        CWrapper.NSWindow.orderWindow(ptr, CWrapper.NSWindow.NSWindowAbove, ownerPtr);
                    });
                });
                applyWindowLevel(target);
            }

            // Order my own children above myself
            for (Window w : target.getOwnedWindows()) {
                WindowPeer p = (WindowPeer)w.getPeer();
                if (p instanceof LWWindowPeer) {
                    CPlatformWindow pw = (CPlatformWindow)((LWWindowPeer)p).getPlatformWindow();
                    if (pw != null && pw.isVisible()) {
                        pw.execute(childPtr -> {
                            execute(ptr -> {
                                CWrapper.NSWindow.orderWindow(childPtr, CWrapper.NSWindow.NSWindowAbove, ptr);
                            });
                        });
                        pw.applyWindowLevel(w);
                    }
                }
            }
        }

        // Deal with the blocker of the window being shown
        if (blocker != null && visible) {
            // Make sure the blocker is above its siblings
            ((CPlatformWindow)blocker.getPlatformWindow()).orderAboveSiblings();
        }
    }

    @Override // PlatformWindow
    public void setTitle(String title) {
        execute(ptr -> nativeSetNSWindowTitle(ptr, title));
    }

    // Should be called on every window key property change.
    @Override // PlatformWindow
    public void updateIconImages() {
        final CImage cImage = getImageForTarget();
        execute(ptr -> {
            if (cImage == null) {
                nativeSetNSWindowMinimizedIcon(ptr, 0L);
            } else {
                cImage.execute(imagePtr -> {
                    nativeSetNSWindowMinimizedIcon(ptr, imagePtr);
                });
            }
        });
    }

    public SurfaceData getSurfaceData() {
        return contentView.getSurfaceData();
    }

    @Override  // PlatformWindow
    public void toBack() {
        execute(CPlatformWindow::nativePushNSWindowToBack);
    }

    @Override  // PlatformWindow
    public void toFront() {
        LWCToolkit lwcToolkit = (LWCToolkit) Toolkit.getDefaultToolkit();
        Window w = DefaultKeyboardFocusManager.getCurrentKeyboardFocusManager().getActiveWindow();
        if( w != null && w.getPeer() != null
                && ((LWWindowPeer)w.getPeer()).getPeerType() == LWWindowPeer.PeerType.EMBEDDED_FRAME
                && !lwcToolkit.isApplicationActive()) {
            lwcToolkit.activateApplicationIgnoringOtherApps();
        }
        updateFocusabilityForAutoRequestFocus(false);
        execute(CPlatformWindow::nativePushNSWindowToFront);
        updateFocusabilityForAutoRequestFocus(true);
    }

    @Override
    public void setResizable(final boolean resizable) {
        setStyleBits(RESIZABLE, resizable);
    }

    @Override
    public void setSizeConstraints(int minW, int minH, int maxW, int maxH) {
        execute(ptr -> nativeSetNSWindowMinMax(ptr, minW, minH, maxW, maxH));
    }

    @Override
    public boolean rejectFocusRequest(CausedFocusEvent.Cause cause) {
        // Cross-app activation requests are not allowed.
        if (cause != CausedFocusEvent.Cause.MOUSE_EVENT &&
            !((LWCToolkit)Toolkit.getDefaultToolkit()).isApplicationActive())
        {
            focusLogger.fine("the app is inactive, so the request is rejected");
            return true;
        }
        return false;
    }

    @Override
    public boolean requestWindowFocus() {
        execute(ptr -> {
            if (CWrapper.NSWindow.canBecomeMainWindow(ptr)) {
                CWrapper.NSWindow.makeMainWindow(ptr);
            }
            CWrapper.NSWindow.makeKeyAndOrderFront(ptr);
        });
        return true;
    }

    @Override
    public boolean isActive() {
        AtomicBoolean ref = new AtomicBoolean();
        execute(ptr -> {
            ref.set(CWrapper.NSWindow.isKeyWindow(ptr));
        });
        return ref.get();
    }

    @Override
    public void updateFocusableWindowState() {
        final boolean isFocusable = isNativelyFocusableWindow();
        setStyleBits(SHOULD_BECOME_KEY | SHOULD_BECOME_MAIN, isFocusable); // set both bits at once
    }

    @Override
    public Graphics transformGraphics(Graphics g) {
        // is this where we can inject a transform for HiDPI?
        return g;
    }

    @Override
    public void setAlwaysOnTop(boolean isAlwaysOnTop) {
        setStyleBits(ALWAYS_ON_TOP, isAlwaysOnTop);
    }

    @Override
    public void setOpacity(float opacity) {
        execute(ptr -> CWrapper.NSWindow.setAlphaValue(ptr, opacity));
    }

    @Override
    public void setOpaque(boolean isOpaque) {
        execute(ptr -> CWrapper.NSWindow.setOpaque(ptr, isOpaque));
        boolean isTextured = (peer == null) ? false : peer.isTextured();
        if (!isTextured) {
            if (!isOpaque) {
                execute(ptr -> CWrapper.NSWindow.setBackgroundColor(ptr, 0));
            } else if (peer != null) {
                Color color = peer.getBackground();
                if (color != null) {
                    int rgb = color.getRGB();
                    execute(ptr->CWrapper.NSWindow.setBackgroundColor(ptr, rgb));
                }
            }
        }

        //This is a temporary workaround. Looks like after 7124236 will be fixed
        //the correct place for invalidateShadow() is CGLayer.drawInCGLContext.
        SwingUtilities.invokeLater(this::invalidateShadow);
    }

    @Override
    public void enterFullScreenMode() {
        isFullScreenMode = true;
        execute(CPlatformWindow::nativeEnterFullScreenMode);
    }

    @Override
    public void exitFullScreenMode() {
        execute(CPlatformWindow::nativeExitFullScreenMode);
        isFullScreenMode = false;
    }

    @Override
    public boolean isFullScreenMode() {
        return isFullScreenMode;
    }

    @Override
    public void setWindowState(int windowState) {
        if (peer == null || !peer.isVisible()) {
            // setVisible() applies the state
            return;
        }

        int prevWindowState = peer.getState();
        if (prevWindowState == windowState) return;

        if ((windowState & Frame.ICONIFIED) != 0) {
            // Treat all state bit masks with ICONIFIED bit as ICONIFIED state.
            windowState = Frame.ICONIFIED;
        }
        switch (windowState) {
            case Frame.ICONIFIED:
                if (prevWindowState == Frame.MAXIMIZED_BOTH) {
                    // let's return into the normal states first
                    // the zoom call toggles between the normal and the max states
                    unmaximize();
                }
                execute(CWrapper.NSWindow::miniaturize);
                break;
            case Frame.MAXIMIZED_BOTH:
                if (prevWindowState == Frame.ICONIFIED) {
                    // let's return into the normal states first
                    execute(CWrapper.NSWindow::deminiaturize);
                }
                maximize();
                break;
            case Frame.NORMAL:
                if (prevWindowState == Frame.ICONIFIED) {
                    execute(CWrapper.NSWindow::deminiaturize);
                } else if (prevWindowState == Frame.MAXIMIZED_BOTH) {
                    // the zoom call toggles between the normal and the max states
                    unmaximize();
                }
                break;
            default:
                throw new RuntimeException("Unknown window state: " + windowState);
        }

        // NOTE: the SWP.windowState field gets updated to the newWindowState
        //       value when the native notification comes to us
    }

    @Override
    public void setModalBlocked(boolean blocked) {
        if (target.getModalExclusionType() == Dialog.ModalExclusionType.APPLICATION_EXCLUDE) {
            return;
        }

        if (blocked) {
            // We are going to show a modal window. Previously displayed window will be
            // blocked/disabled. So we have to send mouse exited event to it now, since
            // all mouse events are discarded for blocked/disabled windows.
            execute(ptr -> nativeSynthesizeMouseEnteredExitedEvents(ptr, CocoaConstants.NSMouseExited));
        }

        execute(ptr -> nativeSetEnabled(ptr, !blocked));
        checkBlockingAndOrder();
    }

    public final void invalidateShadow(){
        execute(ptr -> nativeRevalidateNSWindowShadow(ptr));
    }

    // ----------------------------------------------------------------------
    //                          UTILITY METHODS
    // ----------------------------------------------------------------------

    /**
     * Find image to install into Title or into Application icon. First try
     * icons installed for toplevel. Null is returned, if there is no icon and
     * default Duke image should be used.
     */
    private CImage getImageForTarget() {
        CImage icon = null;
        try {
            icon = CImage.getCreator().createFromImages(target.getIconImages());
        } catch (Exception ignored) {
            // Perhaps the icon passed into Java is broken. Skipping this icon.
        }
        return icon;
    }

    /*
     * Returns LWWindowPeer associated with this delegate.
     */
    @Override
    public LWWindowPeer getPeer() {
        return peer;
    }

    @Override
    public boolean isUnderMouse() {
        return contentView.isUnderMouse();
    }

    public CPlatformView getContentView() {
        return contentView;
    }

    @Override
    public long getLayerPtr() {
        return contentView.getWindowLayerPtr();
    }

    private void validateSurface() {
        SurfaceData surfaceData = getSurfaceData();
        if (surfaceData instanceof CGLSurfaceData) {
            ((CGLSurfaceData)surfaceData).validate();
        }
    }

    void flushBuffers() {
        if (isVisible() && !nativeBounds.isEmpty() && !isFullScreenMode) {
            try {
                LWCToolkit.invokeAndWait(new Runnable() {
                    @Override
                    public void run() {
                        //Posting an empty to flush the EventQueue without blocking the main thread
                    }
                }, target);
            } catch (InvocationTargetException e) {
                e.printStackTrace();
            }
        }
    }

    /**
     * Helper method to get a pointer to the native view from the PlatformWindow.
     */
    static long getNativeViewPtr(PlatformWindow platformWindow) {
        long nativePeer = 0L;
        if (platformWindow instanceof CPlatformWindow) {
            nativePeer = ((CPlatformWindow) platformWindow).getContentView().getAWTView();
        } else if (platformWindow instanceof CViewPlatformEmbeddedFrame){
            nativePeer = ((CViewPlatformEmbeddedFrame) platformWindow).getNSViewPtr();
        }
        return nativePeer;
    }

    /*************************************************************
     * Callbacks from the AWTWindow and AWTView objc classes.
     *************************************************************/
    private void deliverWindowFocusEvent(boolean gained, CPlatformWindow opposite){
        // Fix for 7150349: ingore "gained" notifications when the app is inactive.
        if (gained && !((LWCToolkit)Toolkit.getDefaultToolkit()).isApplicationActive()) {
            focusLogger.fine("the app is inactive, so the notification is ignored");
            return;
        }

        LWWindowPeer oppositePeer = (opposite == null)? null : opposite.getPeer();
        responder.handleWindowFocusEvent(gained, oppositePeer);
    }

    protected void deliverMoveResizeEvent(int x, int y, int width, int height,
                                        boolean byUser) {
        AtomicBoolean ref = new AtomicBoolean();
        execute(ptr -> {
            ref.set(CWrapper.NSWindow.isZoomed(ptr));
        });
        isZoomed = ref.get();
        checkZoom();

        final Rectangle oldB = nativeBounds;
        nativeBounds = new Rectangle(x, y, width, height);
        if (peer != null) {
            peer.notifyReshape(x, y, width, height);
            // System-dependent appearance optimization.
            if ((byUser && !oldB.getSize().equals(nativeBounds.getSize()))
                    || isFullScreenAnimationOn) {
                flushBuffers();
            }
        }
    }

    private void deliverWindowClosingEvent() {
        if (peer != null && peer.getBlocker() == null) {
            peer.postEvent(new WindowEvent(target, WindowEvent.WINDOW_CLOSING));
        }
    }

    private void deliverIconify(final boolean iconify) {
        if (peer != null) {
            peer.notifyIconify(iconify);
        }
        if (iconify) {
            isIconifyAnimationActive = false;
        }
    }

    private void deliverZoom(final boolean isZoomed) {
        if (peer != null) {
            peer.notifyZoom(isZoomed);
        }
    }

    private void checkZoom() {
        if (target instanceof Frame && isVisible()) {
            Frame targetFrame = (Frame)target;
            if (targetFrame.getExtendedState() != Frame.MAXIMIZED_BOTH && isMaximized()) {
                deliverZoom(true);
            } else if (targetFrame.getExtendedState() == Frame.MAXIMIZED_BOTH && !isMaximized()) {
                deliverZoom(false);
            }
        }
    }

    private void deliverNCMouseDown() {
        if (peer != null) {
            peer.notifyNCMouseDown();
        }
    }

    /*
     * Our focus model is synthetic and only non-simple window
     * may become natively focusable window.
     */
    private boolean isNativelyFocusableWindow() {
        if (peer == null) {
            return false;
        }

        return !peer.isSimpleWindow() && target.getFocusableWindowState();
    }

    private boolean isBlocked() {
        LWWindowPeer blocker = (peer != null) ? peer.getBlocker() : null;
        return (blocker != null);
    }

    /*
     * An utility method for the support of the auto request focus.
     * Updates the focusable state of the window under certain
     * circumstances.
     */
    private void updateFocusabilityForAutoRequestFocus(boolean isFocusable) {
        if (target.isAutoRequestFocus() || !isNativelyFocusableWindow()) return;
        setStyleBits(SHOULD_BECOME_KEY | SHOULD_BECOME_MAIN, isFocusable); // set both bits at once
    }

    private boolean checkBlockingAndOrder() {
        LWWindowPeer blocker = (peer == null)? null : peer.getBlocker();
        if (blocker == null) {
            return false;
        }

        if (blocker instanceof CPrinterDialogPeer) {
            return true;
        }

        CPlatformWindow pWindow = (CPlatformWindow)blocker.getPlatformWindow();

        pWindow.orderAboveSiblings();

        pWindow.execute(ptr -> {
            CWrapper.NSWindow.orderFrontRegardless(ptr);
            CWrapper.NSWindow.makeKeyAndOrderFront(ptr);
            CWrapper.NSWindow.makeMainWindow(ptr);
        });
        return true;
    }

    private boolean isIconified() {
        boolean isIconified = false;
        if (target instanceof Frame) {
            int state = ((Frame)target).getExtendedState();
            if ((state & Frame.ICONIFIED) != 0) {
                isIconified = true;
            }
        }
        return isIconifyAnimationActive || isIconified;
    }

    private boolean isOneOfOwnersOrSelf(CPlatformWindow window) {
        while (window != null) {
            if (this == window) {
                return true;
            }
            window = window.owner;
        }
        return false;
    }

    private CPlatformWindow getRootOwner() {
        CPlatformWindow rootOwner = this;
        while (rootOwner.owner != null) {
            rootOwner = rootOwner.owner;
        }
        return rootOwner;
    }

    private void orderAboveSiblings() {
        // Recursively pop up the windows from the very bottom, (i.e. root owner) so that
        // the windows are ordered above their nearest owner; ancestors of the window,
        // which is going to become 'main window', are placed above their siblings.
        CPlatformWindow rootOwner = getRootOwner();
        if (rootOwner.isVisible() && !rootOwner.isIconified()) {
            rootOwner.execute(CWrapper.NSWindow::orderFront);
        }
        // Do not order child windows of iconified owner.
        if (!rootOwner.isIconified()) {
            final WindowAccessor windowAccessor = AWTAccessor.getWindowAccessor();
            orderAboveSiblingsImpl(windowAccessor.getOwnedWindows(rootOwner.target));
        }
    }

    private void orderAboveSiblingsImpl(Window[] windows) {
        ArrayList<Window> childWindows = new ArrayList<Window>();

        final ComponentAccessor componentAccessor = AWTAccessor.getComponentAccessor();
        final WindowAccessor windowAccessor = AWTAccessor.getWindowAccessor();

        // Go through the list of windows and perform ordering.
        for (Window w : windows) {
            boolean iconified = false;
            final Object p = componentAccessor.getPeer(w);
            if (p instanceof LWWindowPeer) {
                CPlatformWindow pw = (CPlatformWindow)((LWWindowPeer)p).getPlatformWindow();
                iconified = isIconified();
                if (pw != null && pw.isVisible() && !iconified) {
                    // If the window is one of ancestors of 'main window' or is going to become main by itself,
                    // the window should be ordered above its siblings; otherwise the window is just ordered
                    // above its nearest parent.
                    if (pw.isOneOfOwnersOrSelf(this)) {
                        pw.execute(CWrapper.NSWindow::orderFront);
                    } else {
                        pw.owner.execute(ownerPtr -> {
                            pw.execute(ptr -> {
                                CWrapper.NSWindow.orderWindow(ptr, CWrapper.NSWindow.NSWindowAbove, ownerPtr);
                            });
                        });
                    }
                    pw.applyWindowLevel(w);
                }
            }
            // Retrieve the child windows for each window from the list except iconified ones
            // and store them for future use.
            // Note: we collect data about child windows even for invisible owners, since they may have
            // visible children.
            if (!iconified) {
                childWindows.addAll(Arrays.asList(windowAccessor.getOwnedWindows(w)));
            }
        }
        // If some windows, which have just been ordered, have any child windows, let's start new iteration
        // and order these child windows.
        if (!childWindows.isEmpty()) {
            orderAboveSiblingsImpl(childWindows.toArray(new Window[0]));
        }
    }

    protected void applyWindowLevel(Window target) {
        if (target.isAlwaysOnTop() && target.getType() != Window.Type.POPUP) {
            execute(ptr->CWrapper.NSWindow.setLevel(ptr, CWrapper.NSWindow.NSFloatingWindowLevel));
        } else if (target.getType() == Window.Type.POPUP) {
            execute(ptr->CWrapper.NSWindow.setLevel(ptr, CWrapper.NSWindow.NSPopUpMenuWindowLevel));
        }
    }

    // ----------------------------------------------------------------------
    //                          NATIVE CALLBACKS
    // ----------------------------------------------------------------------

    private void windowWillMiniaturize() {
        isIconifyAnimationActive = true;
    }

    private void windowDidBecomeMain() {
        assert CThreading.assertAppKit();

        if (checkBlockingAndOrder()) return;
        // If it's not blocked, make sure it's above its siblings
        orderAboveSiblings();
    }

    private void windowWillEnterFullScreen() {
        isFullScreenAnimationOn = true;
    }

    private void windowDidEnterFullScreen() {
        isFullScreenAnimationOn = false;
    }

    private void windowWillExitFullScreen() {
        isFullScreenAnimationOn = true;
    }

    private void windowDidExitFullScreen() {
        isFullScreenAnimationOn = false;
    }
}<|MERGE_RESOLUTION|>--- conflicted
+++ resolved
@@ -504,15 +504,8 @@
     }
 
     private boolean isMaximized() {
-<<<<<<< HEAD
-        if (undecorated) {
-            return this.normalBounds != null;
-        }
-        return isZoomed;
-=======
         return undecorated ? this.normalBounds != null
                 : isZoomed;
->>>>>>> 0086a25e
     }
 
     private void maximize() {
