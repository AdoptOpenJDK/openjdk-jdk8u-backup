--- conflicted
+++ resolved
@@ -212,8 +212,6 @@
     NSAccessibilityPostNotification(self, NSAccessibilitySelectedChildrenChangedNotification);
 }
 
-<<<<<<< HEAD
-=======
 - (void)postMenuOpened
 {
     AWT_ASSERT_APPKIT_THREAD;
@@ -232,7 +230,6 @@
     NSAccessibilityPostNotification(self, (NSString *)kAXMenuItemSelectedNotification);
 }
 
->>>>>>> aeee8a98
 - (BOOL)isEqual:(id)anObject
 {
     if (![anObject isKindOfClass:[self class]]) return NO;
@@ -661,8 +658,6 @@
                 return moreNames;
             }
         }
-<<<<<<< HEAD
-=======
         // popupmenu's return values not selected children
         if ( [javaRole isEqualToString:@"popupmenu"] &&
              ![[[self parent] javaRole] isEqualToString:@"combobox"] ) {
@@ -672,7 +667,6 @@
             [moreNames addObject:NSAccessibilityValueAttribute];
             return moreNames;
         }
->>>>>>> aeee8a98
         return names;
 
     }  // end @synchronized
@@ -1429,8 +1423,6 @@
 JNF_COCOA_EXIT(env);
 }
 
-<<<<<<< HEAD
-=======
 /*
  * Class:     sun_lwawt_macosx_CAccessible
  * Method:    menuOpened
@@ -1479,7 +1471,6 @@
 JNF_COCOA_EXIT(env);
 }
 
->>>>>>> aeee8a98
 /*
  * Class:     sun_lwawt_macosx_CAccessible
  * Method:    unregisterFromCocoaAXSystem
