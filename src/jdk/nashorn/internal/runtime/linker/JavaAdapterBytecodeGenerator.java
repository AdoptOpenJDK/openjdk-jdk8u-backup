/*
 * Copyright (c) 2010, 2013, Oracle and/or its affiliates. All rights reserved.
 * DO NOT ALTER OR REMOVE COPYRIGHT NOTICES OR THIS FILE HEADER.
 *
 * This code is free software; you can redistribute it and/or modify it
 * under the terms of the GNU General Public License version 2 only, as
 * published by the Free Software Foundation.  Oracle designates this
 * particular file as subject to the "Classpath" exception as provided
 * by Oracle in the LICENSE file that accompanied this code.
 *
 * This code is distributed in the hope that it will be useful, but WITHOUT
 * ANY WARRANTY; without even the implied warranty of MERCHANTABILITY or
 * FITNESS FOR A PARTICULAR PURPOSE.  See the GNU General Public License
 * version 2 for more details (a copy is included in the LICENSE file that
 * accompanied this code).
 *
 * You should have received a copy of the GNU General Public License version
 * 2 along with this work; if not, write to the Free Software Foundation,
 * Inc., 51 Franklin St, Fifth Floor, Boston, MA 02110-1301 USA.
 *
 * Please contact Oracle, 500 Oracle Parkway, Redwood Shores, CA 94065 USA
 * or visit www.oracle.com if you need additional information or have any
 * questions.
 */

package jdk.nashorn.internal.runtime.linker;

import static jdk.internal.org.objectweb.asm.Opcodes.ACC_FINAL;
import static jdk.internal.org.objectweb.asm.Opcodes.ACC_PRIVATE;
import static jdk.internal.org.objectweb.asm.Opcodes.ACC_PUBLIC;
import static jdk.internal.org.objectweb.asm.Opcodes.ACC_STATIC;
import static jdk.internal.org.objectweb.asm.Opcodes.ACC_SUPER;
import static jdk.internal.org.objectweb.asm.Opcodes.ACC_VARARGS;
import static jdk.internal.org.objectweb.asm.Opcodes.ACONST_NULL;
import static jdk.internal.org.objectweb.asm.Opcodes.ALOAD;
import static jdk.internal.org.objectweb.asm.Opcodes.ASTORE;
import static jdk.internal.org.objectweb.asm.Opcodes.DUP;
import static jdk.internal.org.objectweb.asm.Opcodes.IFNONNULL;
import static jdk.internal.org.objectweb.asm.Opcodes.ILOAD;
import static jdk.internal.org.objectweb.asm.Opcodes.ISTORE;
import static jdk.internal.org.objectweb.asm.Opcodes.POP;
import static jdk.internal.org.objectweb.asm.Opcodes.RETURN;
import static jdk.nashorn.internal.lookup.Lookup.MH;
import static jdk.nashorn.internal.runtime.linker.AdaptationResult.Outcome.ERROR_NO_ACCESSIBLE_CONSTRUCTOR;

import java.lang.invoke.MethodHandle;
import java.lang.invoke.MethodType;
import java.lang.reflect.AccessibleObject;
import java.lang.reflect.Constructor;
import java.lang.reflect.Method;
import java.lang.reflect.Modifier;
import java.security.AccessControlContext;
import java.security.AccessController;
import java.security.PrivilegedAction;
import java.util.Arrays;
import java.util.Collection;
import java.util.HashSet;
import java.util.Iterator;
import java.util.List;
import java.util.Set;
import jdk.internal.org.objectweb.asm.ClassWriter;
import jdk.internal.org.objectweb.asm.Handle;
import jdk.internal.org.objectweb.asm.Label;
import jdk.internal.org.objectweb.asm.Opcodes;
import jdk.internal.org.objectweb.asm.Type;
import jdk.internal.org.objectweb.asm.commons.InstructionAdapter;
import jdk.nashorn.internal.objects.Global;
import jdk.nashorn.internal.runtime.Context;
import jdk.nashorn.internal.runtime.ScriptFunction;
import jdk.nashorn.internal.runtime.ScriptObject;
import jdk.nashorn.internal.runtime.linker.AdaptationResult.Outcome;
import sun.reflect.CallerSensitive;

/**
 * Generates bytecode for a Java adapter class. Used by the {@link JavaAdapterFactory}.
 * </p><p>
 * For every protected or public constructor in the extended class, the adapter class will have either one or two
 * public constructors (visibility of protected constructors in the extended class is promoted to public).
 * <li>
 * <li>For adapter classes with instance-level overrides, a constructor taking a trailing ScriptObject argument preceded
 * by original constructor arguments is always created on the adapter class. When such a constructor is invoked, the
 * passed ScriptObject's member functions are used to implement and/or override methods on the original class,
 * dispatched by name. A single JavaScript function will act as the implementation for all overloaded methods of the
 * same name. When methods on an adapter instance are invoked, the functions are invoked having the ScriptObject passed
 * in the instance constructor as their "this". Subsequent changes to the ScriptObject (reassignment or removal of its
 * functions) are not reflected in the adapter instance; the method implementations are bound to functions at
 * constructor invocation time.
 * {@code java.lang.Object} methods {@code equals}, {@code hashCode}, and {@code toString} can also be overridden. The
 * only restriction is that since every JavaScript object already has a {@code toString} function through the
 * {@code Object.prototype}, the {@code toString} in the adapter is only overridden if the passed ScriptObject has a
 * {@code toString} function as its own property, and not inherited from a prototype. All other adapter methods can be
 * implemented or overridden through a prototype-inherited function of the ScriptObject passed to the constructor too.
 * </li>
 * <li>
 * If the original types collectively have only one abstract method, or have several of them, but all share the
 * same name, an additional constructor for instance-level override adapter is provided for every original constructor;
 * this one takes a ScriptFunction as its last argument preceded by original constructor arguments. This constructor
 * will use the passed function as the implementation for all abstract methods. For consistency, any concrete methods
 * sharing the single abstract method name will also be overridden by the function. When methods on the adapter instance
 * are invoked, the ScriptFunction is invoked with UNDEFINED or Global as its "this" depending whether the function is
 * strict or not.
 * </li>
 * <li>
 * If the adapter being generated can have class-level overrides, constructors taking same arguments as the superclass
 * constructors are created. These constructors simply delegate to the superclass constructor. They are simply used to
 * create instances of the adapter class, with no instance-level overrides, as they don't have them.
 * </li>
 * </ul>
 * </p><p>
 * For adapter methods that return values, all the JavaScript-to-Java conversions supported by Nashorn will be in effect
 * to coerce the JavaScript function return value to the expected Java return type.
 * </p><p>
 * Since we are adding a trailing argument to the generated constructors in the adapter class, they will never be
 * declared as variable arity, even if the original constructor in the superclass was declared as variable arity. The
 * reason we are passing the additional argument at the end of the argument list instead at the front is that the
 * source-level script expression <code>new X(a, b) { ... }</code> (which is a proprietary syntax extension Nashorn uses
 * to resemble Java anonymous classes) is actually equivalent to <code>new X(a, b, { ... })</code>.
 * </p><p>
 * It is possible to create two different adapter classes: those that can have class-level overrides, and those that can
 * have instance-level overrides. When {@link JavaAdapterFactory#getAdapterClassFor(Class[], ScriptObject)} is invoked
 * with non-null {@code classOverrides} parameter, an adapter class is created that can have class-level overrides, and
 * the passed script object will be used as the implementations for its methods, just as in the above case of the
 * constructor taking a script object. Note that in the case of class-level overrides, a new adapter class is created on
 * every invocation, and the implementation object is bound to the class, not to any instance. All created instances
 * will share these functions. If it is required to have both class-level overrides and instance-level overrides, the
 * class-level override adapter class should be subclassed with an instance-override adapter. Since adapters delegate to
 * super class when an overriding method handle is not specified, this will behave as expected. It is not possible to
 * have both class-level and instance-level overrides in the same class for security reasons: adapter classes are
 * defined with a protection domain of their creator code, and an adapter class that has both class and instance level
 * overrides would need to have two potentially different protection domains: one for class-based behavior and one for
 * instance-based behavior; since Java classes can only belong to a single protection domain, this could not be
 * implemented securely.
 */
final class JavaAdapterBytecodeGenerator {
    static final Type OBJECT_TYPE        = Type.getType(Object.class);
<<<<<<< HEAD
=======
    static final Type SCRIPT_OBJECT_TYPE = Type.getType(ScriptObject.class);
    static final Type GLOBAL_TYPE        = Type.getType(Global.class);
>>>>>>> 795a78e2

    static final String OBJECT_TYPE_NAME  = OBJECT_TYPE.getInternalName();

    static final String INIT = "<init>";

    static final String GLOBAL_FIELD_NAME = "global";

<<<<<<< HEAD
    static final String GLOBAL_TYPE_DESCRIPTOR = OBJECT_TYPE.getDescriptor();

    static final String SET_GLOBAL_METHOD_DESCRIPTOR = Type.getMethodDescriptor(Type.VOID_TYPE, OBJECT_TYPE);
=======
    static final String SCRIPT_OBJECT_TYPE_DESCRIPTOR = SCRIPT_OBJECT_TYPE.getDescriptor();
    static final String GLOBAL_TYPE_DESCRIPTOR = GLOBAL_TYPE.getDescriptor();


    static final String SET_GLOBAL_METHOD_DESCRIPTOR = Type.getMethodDescriptor(Type.VOID_TYPE, GLOBAL_TYPE);
>>>>>>> 795a78e2
    static final String VOID_NOARG_METHOD_DESCRIPTOR = Type.getMethodDescriptor(Type.VOID_TYPE);

    private static final Type SCRIPT_FUNCTION_TYPE = Type.getType(ScriptFunction.class);
    private static final Type STRING_TYPE = Type.getType(String.class);
    private static final Type METHOD_TYPE_TYPE = Type.getType(MethodType.class);
    private static final Type METHOD_HANDLE_TYPE = Type.getType(MethodHandle.class);
    private static final String GET_HANDLE_OBJECT_DESCRIPTOR = Type.getMethodDescriptor(METHOD_HANDLE_TYPE,
            OBJECT_TYPE, STRING_TYPE, METHOD_TYPE_TYPE);
    private static final String GET_HANDLE_FUNCTION_DESCRIPTOR = Type.getMethodDescriptor(METHOD_HANDLE_TYPE,
            SCRIPT_FUNCTION_TYPE, METHOD_TYPE_TYPE);
    private static final String GET_CLASS_INITIALIZER_DESCRIPTOR = Type.getMethodDescriptor(OBJECT_TYPE);
    private static final Type RUNTIME_EXCEPTION_TYPE = Type.getType(RuntimeException.class);
    private static final Type THROWABLE_TYPE = Type.getType(Throwable.class);
    private static final Type UNSUPPORTED_OPERATION_TYPE = Type.getType(UnsupportedOperationException.class);

    private static final String SERVICES_CLASS_TYPE_NAME = Type.getInternalName(JavaAdapterServices.class);
    private static final String RUNTIME_EXCEPTION_TYPE_NAME = RUNTIME_EXCEPTION_TYPE.getInternalName();
    private static final String ERROR_TYPE_NAME = Type.getInternalName(Error.class);
    private static final String THROWABLE_TYPE_NAME = THROWABLE_TYPE.getInternalName();
    private static final String UNSUPPORTED_OPERATION_TYPE_NAME = UNSUPPORTED_OPERATION_TYPE.getInternalName();

    private static final String METHOD_HANDLE_TYPE_DESCRIPTOR = METHOD_HANDLE_TYPE.getDescriptor();
<<<<<<< HEAD
    private static final String GET_GLOBAL_METHOD_DESCRIPTOR = Type.getMethodDescriptor(OBJECT_TYPE);
=======
    private static final String GET_GLOBAL_METHOD_DESCRIPTOR = Type.getMethodDescriptor(GLOBAL_TYPE);
>>>>>>> 795a78e2
    private static final String GET_CLASS_METHOD_DESCRIPTOR = Type.getMethodDescriptor(Type.getType(Class.class));

    // Package used when the adapter can't be defined in the adaptee's package (either because it's sealed, or because
    // it's a java.* package.
    private static final String ADAPTER_PACKAGE_PREFIX = "jdk/nashorn/javaadapters/";
    // Class name suffix used to append to the adaptee class name, when it can be defined in the adaptee's package.
    private static final String ADAPTER_CLASS_NAME_SUFFIX = "$$NashornJavaAdapter";
    private static final String JAVA_PACKAGE_PREFIX = "java/";
    private static final int MAX_GENERATED_TYPE_NAME_LENGTH = 255;

    private static final String CLASS_INIT = "<clinit>";

    // Method name prefix for invoking super-methods
    static final String SUPER_PREFIX = "super$";

    /**
     * Collection of methods we never override: Object.clone(), Object.finalize().
     */
    private static final Collection<MethodInfo> EXCLUDED = getExcludedMethods();

    // This is the superclass for our generated adapter.
    private final Class<?> superClass;
    // Class loader used as the parent for the class loader we'll create to load the generated class. It will be a class
    // loader that has the visibility of all original types (class to extend and interfaces to implement) and of the
    // Nashorn classes.
    private final ClassLoader commonLoader;
    // Is this a generator for the version of the class that can have overrides on the class level?
    private final boolean classOverride;
    // Binary name of the superClass
    private final String superClassName;
    // Binary name of the generated class.
    private final String generatedClassName;
    private final Set<String> usedFieldNames = new HashSet<>();
    private final Set<String> abstractMethodNames = new HashSet<>();
    private final String samName;
    private final Set<MethodInfo> finalMethods = new HashSet<>(EXCLUDED);
    private final Set<MethodInfo> methodInfos = new HashSet<>();
    private boolean autoConvertibleFromFunction = false;
    private boolean hasExplicitFinalizer = false;

    private final ClassWriter cw;

    /**
     * Creates a generator for the bytecode for the adapter for the specified superclass and interfaces.
     * @param superClass the superclass the adapter will extend.
     * @param interfaces the interfaces the adapter will implement.
     * @param commonLoader the class loader that can see all of superClass, interfaces, and Nashorn classes.
     * @param classOverride true to generate the bytecode for the adapter that has class-level overrides, false to
     * generate the bytecode for the adapter that has instance-level overrides.
     * @throws AdaptationException if the adapter can not be generated for some reason.
     */
    JavaAdapterBytecodeGenerator(final Class<?> superClass, final List<Class<?>> interfaces,
            final ClassLoader commonLoader, final boolean classOverride) throws AdaptationException {
        assert superClass != null && !superClass.isInterface();
        assert interfaces != null;

        this.superClass = superClass;
        this.classOverride = classOverride;
        this.commonLoader = commonLoader;
        cw = new ClassWriter(ClassWriter.COMPUTE_FRAMES | ClassWriter.COMPUTE_MAXS) {
            @Override
            protected String getCommonSuperClass(final String type1, final String type2) {
                // We need to override ClassWriter.getCommonSuperClass to use this factory's commonLoader as a class
                // loader to find the common superclass of two types when needed.
                return JavaAdapterBytecodeGenerator.this.getCommonSuperClass(type1, type2);
            }
        };
        superClassName = Type.getInternalName(superClass);
        generatedClassName = getGeneratedClassName(superClass, interfaces);

        cw.visit(Opcodes.V1_7, ACC_PUBLIC | ACC_SUPER, generatedClassName, null, superClassName, getInternalTypeNames(interfaces));
        generateGlobalFields();

        gatherMethods(superClass);
        gatherMethods(interfaces);
        samName = abstractMethodNames.size() == 1 ? abstractMethodNames.iterator().next() : null;
        generateHandleFields();
        if(classOverride) {
            generateClassInit();
        }
        generateConstructors();
        generateMethods();
        generateSuperMethods();
        if (hasExplicitFinalizer) {
            generateFinalizerMethods();
        }
        // }
        cw.visitEnd();
    }

    private void generateGlobalFields() {
        cw.visitField(ACC_PRIVATE | ACC_FINAL | (classOverride ? ACC_STATIC : 0), GLOBAL_FIELD_NAME, GLOBAL_TYPE_DESCRIPTOR, null, null).visitEnd();
        usedFieldNames.add(GLOBAL_FIELD_NAME);
    }

    JavaAdapterClassLoader createAdapterClassLoader() {
        return new JavaAdapterClassLoader(generatedClassName, cw.toByteArray());
    }

    boolean isAutoConvertibleFromFunction() {
        return autoConvertibleFromFunction;
    }

    private static String getGeneratedClassName(final Class<?> superType, final List<Class<?>> interfaces) {
        // The class we use to primarily name our adapter is either the superclass, or if it is Object (meaning we're
        // just implementing interfaces or extending Object), then the first implemented interface or Object.
        final Class<?> namingType = superType == Object.class ? (interfaces.isEmpty()? Object.class : interfaces.get(0)) : superType;
        final Package pkg = namingType.getPackage();
        final String namingTypeName = Type.getInternalName(namingType);
        final StringBuilder buf = new StringBuilder();
        if (namingTypeName.startsWith(JAVA_PACKAGE_PREFIX) || pkg == null || pkg.isSealed()) {
            // Can't define new classes in java.* packages
            buf.append(ADAPTER_PACKAGE_PREFIX).append(namingTypeName);
        } else {
            buf.append(namingTypeName).append(ADAPTER_CLASS_NAME_SUFFIX);
        }
        final Iterator<Class<?>> it = interfaces.iterator();
        if(superType == Object.class && it.hasNext()) {
            it.next(); // Skip first interface, it was used to primarily name the adapter
        }
        // Append interface names to the adapter name
        while(it.hasNext()) {
            buf.append("$$").append(it.next().getSimpleName());
        }
        return buf.toString().substring(0, Math.min(MAX_GENERATED_TYPE_NAME_LENGTH, buf.length()));
    }

    /**
     * Given a list of class objects, return an array with their binary names. Used to generate the array of interface
     * names to implement.
     * @param classes the classes
     * @return an array of names
     */
    private static String[] getInternalTypeNames(final List<Class<?>> classes) {
        final int interfaceCount = classes.size();
        final String[] interfaceNames = new String[interfaceCount];
        for(int i = 0; i < interfaceCount; ++i) {
            interfaceNames[i] = Type.getInternalName(classes.get(i));
        }
        return interfaceNames;
    }

    private void generateHandleFields() {
        final int flags = ACC_PRIVATE | ACC_FINAL | (classOverride ? ACC_STATIC : 0);
        for (final MethodInfo mi: methodInfos) {
            cw.visitField(flags, mi.methodHandleFieldName, METHOD_HANDLE_TYPE_DESCRIPTOR, null, null).visitEnd();
        }
    }

    private void generateClassInit() {
        final InstructionAdapter mv = new InstructionAdapter(cw.visitMethod(ACC_STATIC, CLASS_INIT,
                Type.getMethodDescriptor(Type.VOID_TYPE), null, null));

        mv.invokestatic(SERVICES_CLASS_TYPE_NAME, "getClassOverrides", GET_CLASS_INITIALIZER_DESCRIPTOR, false);
        final Label initGlobal;
        if(samName != null) {
            // If the class is a SAM, allow having a ScriptFunction passed as class overrides
            final Label notAFunction = new Label();
            mv.dup();
            mv.instanceOf(SCRIPT_FUNCTION_TYPE);
            mv.ifeq(notAFunction);
            mv.checkcast(SCRIPT_FUNCTION_TYPE);

            // Assign MethodHandle fields through invoking getHandle() for a ScriptFunction, only assigning the SAM
            // method(s).
            for (final MethodInfo mi : methodInfos) {
                if(mi.getName().equals(samName)) {
                    mv.dup();
                    mv.aconst(Type.getMethodType(mi.type.toMethodDescriptorString()));
                    mv.invokestatic(SERVICES_CLASS_TYPE_NAME, "getHandle", GET_HANDLE_FUNCTION_DESCRIPTOR, false);
                } else {
                    mv.visitInsn(ACONST_NULL);
                }
                mv.putstatic(generatedClassName, mi.methodHandleFieldName, METHOD_HANDLE_TYPE_DESCRIPTOR);
            }
            initGlobal = new Label();
            mv.goTo(initGlobal);
            mv.visitLabel(notAFunction);
        } else {
            initGlobal = null;
        }
        // Assign MethodHandle fields through invoking getHandle() for a ScriptObject
        for (final MethodInfo mi : methodInfos) {
            mv.dup();
            mv.aconst(mi.getName());
            mv.aconst(Type.getMethodType(mi.type.toMethodDescriptorString()));
            mv.invokestatic(SERVICES_CLASS_TYPE_NAME, "getHandle", GET_HANDLE_OBJECT_DESCRIPTOR, false);
            mv.putstatic(generatedClassName, mi.methodHandleFieldName, METHOD_HANDLE_TYPE_DESCRIPTOR);
        }

        if(initGlobal != null) {
            mv.visitLabel(initGlobal);
        }
        // Assign "global = Context.getGlobal()"
        invokeGetGlobalWithNullCheck(mv);
        mv.putstatic(generatedClassName, GLOBAL_FIELD_NAME, GLOBAL_TYPE_DESCRIPTOR);

        endInitMethod(mv);
    }

    private static void invokeGetGlobalWithNullCheck(final InstructionAdapter mv) {
        invokeGetGlobal(mv);
        mv.dup();
        mv.invokevirtual(OBJECT_TYPE_NAME, "getClass", GET_CLASS_METHOD_DESCRIPTOR, false); // check against null Context
        mv.pop();
    }

    private void generateConstructors() throws AdaptationException {
        boolean gotCtor = false;
        for (final Constructor<?> ctor: superClass.getDeclaredConstructors()) {
            final int modifier = ctor.getModifiers();
            if((modifier & (Modifier.PUBLIC | Modifier.PROTECTED)) != 0 && !isCallerSensitive(ctor)) {
                generateConstructors(ctor);
                gotCtor = true;
            }
        }
        if(!gotCtor) {
            throw new AdaptationException(ERROR_NO_ACCESSIBLE_CONSTRUCTOR, superClass.getCanonicalName());
        }
    }

    private void generateConstructors(final Constructor<?> ctor) {
        if(classOverride) {
            // Generate a constructor that just delegates to ctor. This is used with class-level overrides, when we want
            // to create instances without further per-instance overrides.
            generateDelegatingConstructor(ctor);
        } else {
            // Generate a constructor that delegates to ctor, but takes an additional ScriptObject parameter at the
            // beginning of its parameter list.
            generateOverridingConstructor(ctor, false);

            if (samName != null) {
                if (!autoConvertibleFromFunction && ctor.getParameterTypes().length == 0) {
                    // If the original type only has a single abstract method name, as well as a default ctor, then it can
                    // be automatically converted from JS function.
                    autoConvertibleFromFunction = true;
                }
                // If all our abstract methods have a single name, generate an additional constructor, one that takes a
                // ScriptFunction as its first parameter and assigns it as the implementation for all abstract methods.
                generateOverridingConstructor(ctor, true);
            }
        }
    }

    private void generateDelegatingConstructor(final Constructor<?> ctor) {
        final Type originalCtorType = Type.getType(ctor);
        final Type[] argTypes = originalCtorType.getArgumentTypes();

        // All constructors must be public, even if in the superclass they were protected.
        final InstructionAdapter mv = new InstructionAdapter(cw.visitMethod(ACC_PUBLIC, INIT,
                Type.getMethodDescriptor(originalCtorType.getReturnType(), argTypes), null, null));

        mv.visitCode();
        // Invoke super constructor with the same arguments.
        mv.visitVarInsn(ALOAD, 0);
        int offset = 1; // First arg is at position 1, after this.
        for (Type argType: argTypes) {
            mv.load(offset, argType);
            offset += argType.getSize();
        }
        mv.invokespecial(superClassName, INIT, originalCtorType.getDescriptor(), false);

        endInitMethod(mv);
    }

    /**
     * Generates a constructor for the instance adapter class. This constructor will take the same arguments as the supertype
     * constructor passed as the argument here, and delegate to it. However, it will take an additional argument of
     * either ScriptObject or ScriptFunction type (based on the value of the "fromFunction" parameter), and initialize
     * all the method handle fields of the adapter instance with functions from the script object (or the script
     * function itself, if that's what's passed). There is one method handle field in the adapter class for every method
     * that can be implemented or overridden; the name of every field is same as the name of the method, with a number
     * suffix that makes it unique in case of overloaded methods. The generated constructor will invoke
     * {@link #getHandle(ScriptFunction, MethodType, boolean)} or {@link #getHandle(Object, String, MethodType,
     * boolean)} to obtain the method handles; these methods make sure to add the necessary conversions and arity
     * adjustments so that the resulting method handles can be invoked from generated methods using {@code invokeExact}.
     * The constructor that takes a script function will only initialize the methods with the same name as the single
     * abstract method. The constructor will also store the Nashorn global that was current at the constructor
     * invocation time in a field named "global". The generated constructor will be public, regardless of whether the
     * supertype constructor was public or protected. The generated constructor will not be variable arity, even if the
     * supertype constructor was.
     * @param ctor the supertype constructor that is serving as the base for the generated constructor.
     * @param fromFunction true if we're generating a constructor that initializes SAM types from a single
     * ScriptFunction passed to it, false if we're generating a constructor that initializes an arbitrary type from a
     * ScriptObject passed to it.
     */
    private void generateOverridingConstructor(final Constructor<?> ctor, final boolean fromFunction) {
        final Type originalCtorType = Type.getType(ctor);
        final Type[] originalArgTypes = originalCtorType.getArgumentTypes();
        final int argLen = originalArgTypes.length;
        final Type[] newArgTypes = new Type[argLen + 1];

        // Insert ScriptFunction|Object as the last argument to the constructor
        final Type extraArgumentType = fromFunction ? SCRIPT_FUNCTION_TYPE : OBJECT_TYPE;
        newArgTypes[argLen] = extraArgumentType;
        System.arraycopy(originalArgTypes, 0, newArgTypes, 0, argLen);

        // All constructors must be public, even if in the superclass they were protected.
        // Existing super constructor <init>(this, args...) triggers generating <init>(this, scriptObj, args...).
        final InstructionAdapter mv = new InstructionAdapter(cw.visitMethod(ACC_PUBLIC, INIT,
                Type.getMethodDescriptor(originalCtorType.getReturnType(), newArgTypes), null, null));

        mv.visitCode();
        // First, invoke super constructor with original arguments. If the form of the constructor we're generating is
        // <init>(this, args..., scriptFn), then we're invoking super.<init>(this, args...).
        mv.visitVarInsn(ALOAD, 0);
        final Class<?>[] argTypes = ctor.getParameterTypes();
        int offset = 1; // First arg is at position 1, after this.
        for (int i = 0; i < argLen; ++i) {
            final Type argType = Type.getType(argTypes[i]);
            mv.load(offset, argType);
            offset += argType.getSize();
        }
        mv.invokespecial(superClassName, INIT, originalCtorType.getDescriptor(), false);

        // Get a descriptor to the appropriate "JavaAdapterFactory.getHandle" method.
        final String getHandleDescriptor = fromFunction ? GET_HANDLE_FUNCTION_DESCRIPTOR : GET_HANDLE_OBJECT_DESCRIPTOR;

        // Assign MethodHandle fields through invoking getHandle()
        for (final MethodInfo mi : methodInfos) {
            mv.visitVarInsn(ALOAD, 0);
            if (fromFunction && !mi.getName().equals(samName)) {
                // Constructors initializing from a ScriptFunction only initialize methods with the SAM name.
                // NOTE: if there's a concrete overloaded method sharing the SAM name, it'll be overriden too. This
                // is a deliberate design choice. All other method handles are initialized to null.
                mv.visitInsn(ACONST_NULL);
            } else {
                mv.visitVarInsn(ALOAD, offset);
                if(!fromFunction) {
                    mv.aconst(mi.getName());
                }
                mv.aconst(Type.getMethodType(mi.type.toMethodDescriptorString()));
                mv.invokestatic(SERVICES_CLASS_TYPE_NAME, "getHandle", getHandleDescriptor, false);
            }
            mv.putfield(generatedClassName, mi.methodHandleFieldName, METHOD_HANDLE_TYPE_DESCRIPTOR);
        }

        // Assign "this.global = Context.getGlobal()"
        mv.visitVarInsn(ALOAD, 0);
        invokeGetGlobalWithNullCheck(mv);
        mv.putfield(generatedClassName, GLOBAL_FIELD_NAME, GLOBAL_TYPE_DESCRIPTOR);

        endInitMethod(mv);
    }

    private static void endInitMethod(final InstructionAdapter mv) {
        mv.visitInsn(RETURN);
        endMethod(mv);
    }

    private static void endMethod(final InstructionAdapter mv) {
        mv.visitMaxs(0, 0);
        mv.visitEnd();
    }

    private static void invokeGetGlobal(final InstructionAdapter mv) {
<<<<<<< HEAD
        mv.invokestatic(SERVICES_CLASS_TYPE_NAME, "getGlobal", GET_GLOBAL_METHOD_DESCRIPTOR);
    }

    private static void invokeSetGlobal(final InstructionAdapter mv) {
        mv.invokestatic(SERVICES_CLASS_TYPE_NAME, "setGlobal", SET_GLOBAL_METHOD_DESCRIPTOR);
=======
        mv.invokestatic(CONTEXT_TYPE_NAME, "getGlobal", GET_GLOBAL_METHOD_DESCRIPTOR, false);
    }

    private static void invokeSetGlobal(final InstructionAdapter mv) {
        mv.invokestatic(CONTEXT_TYPE_NAME, "setGlobal", SET_GLOBAL_METHOD_DESCRIPTOR, false);
>>>>>>> 795a78e2
    }

    /**
     * Encapsulation of the information used to generate methods in the adapter classes. Basically, a wrapper around the
     * reflective Method object, a cached MethodType, and the name of the field in the adapter class that will hold the
     * method handle serving as the implementation of this method in adapter instances.
     *
     */
    private static class MethodInfo {
        private final Method method;
        private final MethodType type;
        private String methodHandleFieldName;

        private MethodInfo(final Class<?> clazz, final String name, final Class<?>... argTypes) throws NoSuchMethodException {
            this(clazz.getDeclaredMethod(name, argTypes));
        }

        private MethodInfo(final Method method) {
            this.method = method;
            this.type   = MH.type(method.getReturnType(), method.getParameterTypes());
        }

        @Override
        public boolean equals(final Object obj) {
            return obj instanceof MethodInfo && equals((MethodInfo)obj);
        }

        private boolean equals(final MethodInfo other) {
            // Only method name and type are used for comparison; method handle field name is not.
            return getName().equals(other.getName()) && type.equals(other.type);
        }

        String getName() {
            return method.getName();
        }

        @Override
        public int hashCode() {
            return getName().hashCode() ^ type.hashCode();
        }

        void setIsCanonical(final JavaAdapterBytecodeGenerator self) {
            methodHandleFieldName = self.nextName(getName());
        }
    }

    private String nextName(final String name) {
        int i = 0;
        String nextName = name;
        while (!usedFieldNames.add(nextName)) {
            final String ordinal = String.valueOf(i++);
            final int maxNameLen = 255 - ordinal.length();
            nextName = (name.length() <= maxNameLen ? name : name.substring(0, maxNameLen)).concat(ordinal);
        }
        return nextName;
    }

    private void generateMethods() {
        for(final MethodInfo mi: methodInfos) {
            generateMethod(mi);
        }
    }

    /**
     * Generates a method in the adapter class that adapts a method from the original class. The generated methods will
     * inspect the method handle field assigned to them. If it is null (the JS object doesn't provide an implementation
     * for the method) then it will either invoke its version in the supertype, or if it is abstract, throw an
     * {@link UnsupportedOperationException}. Otherwise, if the method handle field's value is not null, the handle is
     * invoked using invokeExact (signature polymorphic invocation as per JLS 15.12.3). Before the invocation, the
     * current Nashorn {@link Context} is checked, and if it is different than the global used to create the adapter
     * instance, the creating global is set to be the current global. In this case, the previously current global is
     * restored after the invocation. If invokeExact results in a Throwable that is not one of the method's declared
     * exceptions, and is not an unchecked throwable, then it is wrapped into a {@link RuntimeException} and the runtime
     * exception is thrown. The method handle retrieved from the field is guaranteed to exactly match the signature of
     * the method; this is guaranteed by the way constructors of the adapter class obtain them using
     * {@link #getHandle(Object, String, MethodType, boolean)}.
     * @param mi the method info describing the method to be generated.
     */
    private void generateMethod(final MethodInfo mi) {
        final Method method = mi.method;
        final Class<?>[] exceptions = method.getExceptionTypes();
        final String[] exceptionNames = getExceptionNames(exceptions);
        final MethodType type = mi.type;
        final String methodDesc = type.toMethodDescriptorString();
        final String name = mi.getName();

        final Type asmType = Type.getMethodType(methodDesc);
        final Type[] asmArgTypes = asmType.getArgumentTypes();

        final InstructionAdapter mv = new InstructionAdapter(cw.visitMethod(getAccessModifiers(method), name,
                methodDesc, null, exceptionNames));
        mv.visitCode();

        final Label handleDefined = new Label();

        final Type asmReturnType = Type.getType(type.returnType());

        // See if we have overriding method handle defined
        if(classOverride) {
            mv.getstatic(generatedClassName, mi.methodHandleFieldName, METHOD_HANDLE_TYPE_DESCRIPTOR);
        } else {
            mv.visitVarInsn(ALOAD, 0);
            mv.getfield(generatedClassName, mi.methodHandleFieldName, METHOD_HANDLE_TYPE_DESCRIPTOR);
        }
        // stack: [handle]
        jumpIfNonNullKeepOperand(mv, handleDefined);

        // No handle is available, fall back to default behavior
        if(Modifier.isAbstract(method.getModifiers())) {
            // If the super method is abstract, throw an exception
            mv.anew(UNSUPPORTED_OPERATION_TYPE);
            mv.dup();
            mv.invokespecial(UNSUPPORTED_OPERATION_TYPE_NAME, INIT, VOID_NOARG_METHOD_DESCRIPTOR, false);
            mv.athrow();
        } else {
            // If the super method is not abstract, delegate to it.
            emitSuperCall(mv, method.getDeclaringClass(), name, methodDesc);
        }

        mv.visitLabel(handleDefined);
        // Load the creatingGlobal object
        if(classOverride) {
            // If class handle is defined, load the static defining global
            mv.getstatic(generatedClassName, GLOBAL_FIELD_NAME, GLOBAL_TYPE_DESCRIPTOR);
        } else {
            mv.visitVarInsn(ALOAD, 0);
            mv.getfield(generatedClassName, GLOBAL_FIELD_NAME, GLOBAL_TYPE_DESCRIPTOR);
        }
        // stack: [creatingGlobal, handle]
        final Label setupGlobal = new Label();
        mv.visitLabel(setupGlobal);

        // Determine the first index for a local variable
        int nextLocalVar = 1; // "this" is at 0
        for(final Type t: asmArgTypes) {
            nextLocalVar += t.getSize();
        }
        // Set our local variable indices
        final int currentGlobalVar  = nextLocalVar++;
        final int globalsDifferVar  = nextLocalVar++;

        mv.dup();
        // stack: [creatingGlobal, creatingGlobal, handle]

        // Emit code for switching to the creating global
        // Global currentGlobal = Context.getGlobal();
        invokeGetGlobal(mv);
        mv.dup();

        mv.visitVarInsn(ASTORE, currentGlobalVar);
        // stack: [currentGlobal, creatingGlobal, creatingGlobal, handle]
        // if(definingGlobal == currentGlobal) {
        final Label globalsDiffer = new Label();
        mv.ifacmpne(globalsDiffer);
        // stack: [creatingGlobal, handle]
        //     globalsDiffer = false
        mv.pop();
        // stack: [handle]
        mv.iconst(0); // false
        // stack: [false, handle]
        final Label invokeHandle = new Label();
        mv.goTo(invokeHandle);
        mv.visitLabel(globalsDiffer);
        // } else {
        //     Context.setGlobal(definingGlobal);
        // stack: [creatingGlobal, handle]
        invokeSetGlobal(mv);
        // stack: [handle]
        //     globalsDiffer = true
        mv.iconst(1);
        // stack: [true, handle]

        mv.visitLabel(invokeHandle);
        mv.visitVarInsn(ISTORE, globalsDifferVar);
        // stack: [handle]

        // Load all parameters back on stack for dynamic invocation.
        int varOffset = 1;
        for (final Type t : asmArgTypes) {
            mv.load(varOffset, t);
            varOffset += t.getSize();
        }

        // Invoke the target method handle
        final Label tryBlockStart = new Label();
        mv.visitLabel(tryBlockStart);
        mv.invokevirtual(METHOD_HANDLE_TYPE.getInternalName(), "invokeExact", type.toMethodDescriptorString(), false);
        final Label tryBlockEnd = new Label();
        mv.visitLabel(tryBlockEnd);
        emitFinally(mv, currentGlobalVar, globalsDifferVar);
        mv.areturn(asmReturnType);

        // If Throwable is not declared, we need an adapter from Throwable to RuntimeException
        final boolean throwableDeclared = isThrowableDeclared(exceptions);
        final Label throwableHandler;
        if (!throwableDeclared) {
            // Add "throw new RuntimeException(Throwable)" handler for Throwable
            throwableHandler = new Label();
            mv.visitLabel(throwableHandler);
            mv.anew(RUNTIME_EXCEPTION_TYPE);
            mv.dupX1();
            mv.swap();
            mv.invokespecial(RUNTIME_EXCEPTION_TYPE_NAME, INIT, Type.getMethodDescriptor(Type.VOID_TYPE, THROWABLE_TYPE), false);
            // Fall through to rethrow handler
        } else {
            throwableHandler = null;
        }
        final Label rethrowHandler = new Label();
        mv.visitLabel(rethrowHandler);
        // Rethrow handler for RuntimeException, Error, and all declared exception types
        emitFinally(mv, currentGlobalVar, globalsDifferVar);
        mv.athrow();
        final Label methodEnd = new Label();
        mv.visitLabel(methodEnd);

        mv.visitLocalVariable("currentGlobal", GLOBAL_TYPE_DESCRIPTOR, null, setupGlobal, methodEnd, currentGlobalVar);
        mv.visitLocalVariable("globalsDiffer", Type.INT_TYPE.getDescriptor(), null, setupGlobal, methodEnd, globalsDifferVar);

        if(throwableDeclared) {
            mv.visitTryCatchBlock(tryBlockStart, tryBlockEnd, rethrowHandler, THROWABLE_TYPE_NAME);
            assert throwableHandler == null;
        } else {
            mv.visitTryCatchBlock(tryBlockStart, tryBlockEnd, rethrowHandler, RUNTIME_EXCEPTION_TYPE_NAME);
            mv.visitTryCatchBlock(tryBlockStart, tryBlockEnd, rethrowHandler, ERROR_TYPE_NAME);
            for(final String excName: exceptionNames) {
                mv.visitTryCatchBlock(tryBlockStart, tryBlockEnd, rethrowHandler, excName);
            }
            mv.visitTryCatchBlock(tryBlockStart, tryBlockEnd, throwableHandler, THROWABLE_TYPE_NAME);
        }
        endMethod(mv);
    }

    /**
     * Emits code for jumping to a label if the top stack operand is not null. The operand is kept on the stack if it
     * is not null (so is available to code at the jump address) and is popped if it is null.
     * @param mv the instruction adapter being used to emit code
     * @param label the label to jump to
     */
    private static void jumpIfNonNullKeepOperand(final InstructionAdapter mv, final Label label) {
        mv.visitInsn(DUP);
        mv.visitJumpInsn(IFNONNULL, label);
        mv.visitInsn(POP);
    }

    /**
     * Emit code to restore the previous Nashorn Context when needed.
     * @param mv the instruction adapter
     * @param currentGlobalVar index of the local variable holding the reference to the current global at method
     * entry.
     * @param globalsDifferVar index of the boolean local variable that is true if the global needs to be restored.
     */
    private static void emitFinally(final InstructionAdapter mv, final int currentGlobalVar, final int globalsDifferVar) {
        // Emit code to restore the previous Nashorn global if needed
        mv.visitVarInsn(ILOAD, globalsDifferVar);
        final Label skip = new Label();
        mv.ifeq(skip);
        mv.visitVarInsn(ALOAD, currentGlobalVar);
        invokeSetGlobal(mv);
        mv.visitLabel(skip);
    }

    private static boolean isThrowableDeclared(final Class<?>[] exceptions) {
        for (final Class<?> exception : exceptions) {
            if (exception == Throwable.class) {
                return true;
            }
        }
        return false;
    }

    private void generateSuperMethods() {
        for(final MethodInfo mi: methodInfos) {
            if(!Modifier.isAbstract(mi.method.getModifiers())) {
                generateSuperMethod(mi);
            }
        }
    }

    private void generateSuperMethod(MethodInfo mi) {
        final Method method = mi.method;

        final String methodDesc = mi.type.toMethodDescriptorString();
        final String name = mi.getName();

        final InstructionAdapter mv = new InstructionAdapter(cw.visitMethod(getAccessModifiers(method),
                SUPER_PREFIX + name, methodDesc, null, getExceptionNames(method.getExceptionTypes())));
        mv.visitCode();

        emitSuperCall(mv, method.getDeclaringClass(), name, methodDesc);

        endMethod(mv);
    }

    private void emitSuperCall(final InstructionAdapter mv, final Class owner, final String name, final String methodDesc) {
        mv.visitVarInsn(ALOAD, 0);
        int nextParam = 1;
        final Type methodType = Type.getMethodType(methodDesc);
        for(final Type t: methodType.getArgumentTypes()) {
            mv.load(nextParam, t);
            nextParam += t.getSize();
        }

        // default method - non-abstract, interface method
        if (Modifier.isInterface(owner.getModifiers())) {
            mv.invokespecial(Type.getInternalName(owner), name, methodDesc, false);
        } else {
            mv.invokespecial(superClassName, name, methodDesc, false);
        }
        mv.areturn(methodType.getReturnType());
    }

    private void generateFinalizerMethods() {
        final String finalizerDelegateName = nextName("access$");
        generateFinalizerDelegate(finalizerDelegateName);
        generateFinalizerOverride(finalizerDelegateName);
    }

    private void generateFinalizerDelegate(final String finalizerDelegateName) {
        // Generate a delegate that will be invoked from the no-permission trampoline. Note it can be private, as we'll
        // refer to it with a MethodHandle constant pool entry in the overridden finalize() method (see
        // generateFinalizerOverride()).
        final InstructionAdapter mv = new InstructionAdapter(cw.visitMethod(ACC_PRIVATE | ACC_STATIC,
                finalizerDelegateName, Type.getMethodDescriptor(Type.VOID_TYPE, OBJECT_TYPE), null, null));

        // Simply invoke super.finalize()
        mv.visitVarInsn(ALOAD, 0);
        mv.checkcast(Type.getType(generatedClassName));
        mv.invokespecial(superClassName, "finalize", Type.getMethodDescriptor(Type.VOID_TYPE), false);

        mv.visitInsn(RETURN);
        endMethod(mv);
    }

    private void generateFinalizerOverride(final String finalizerDelegateName) {
        final InstructionAdapter mv = new InstructionAdapter(cw.visitMethod(ACC_PUBLIC, "finalize",
                VOID_NOARG_METHOD_DESCRIPTOR, null, null));
        // Overridden finalizer will take a MethodHandle to the finalizer delegating method, ...
        mv.aconst(new Handle(Opcodes.H_INVOKESTATIC, generatedClassName, finalizerDelegateName,
                Type.getMethodDescriptor(Type.VOID_TYPE, OBJECT_TYPE)));
        mv.visitVarInsn(ALOAD, 0);
        // ...and invoke it through JavaAdapterServices.invokeNoPermissions
        mv.invokestatic(SERVICES_CLASS_TYPE_NAME, "invokeNoPermissions",
                Type.getMethodDescriptor(METHOD_HANDLE_TYPE, OBJECT_TYPE), false);
        mv.visitInsn(RETURN);
        endMethod(mv);
    }

    private static String[] getExceptionNames(final Class<?>[] exceptions) {
        final String[] exceptionNames = new String[exceptions.length];
        for (int i = 0; i < exceptions.length; ++i) {
            exceptionNames[i] = Type.getInternalName(exceptions[i]);
        }
        return exceptionNames;
    }

    private static int getAccessModifiers(final Method method) {
        return ACC_PUBLIC | (method.isVarArgs() ? ACC_VARARGS : 0);
    }

    /**
     * Gathers methods that can be implemented or overridden from the specified type into this factory's
     * {@link #methodInfos} set. It will add all non-final, non-static methods that are either public or protected from
     * the type if the type itself is public. If the type is a class, the method will recursively invoke itself for its
     * superclass and the interfaces it implements, and add further methods that were not directly declared on the
     * class.
     * @param type the type defining the methods.
     */
    private void gatherMethods(final Class<?> type) throws AdaptationException {
        if (Modifier.isPublic(type.getModifiers())) {
            final Method[] typeMethods = type.isInterface() ? type.getMethods() : type.getDeclaredMethods();

            for (final Method typeMethod: typeMethods) {
                final String name = typeMethod.getName();
                if(name.startsWith(SUPER_PREFIX)) {
                    continue;
                }
                final int m = typeMethod.getModifiers();
                if (Modifier.isStatic(m)) {
                    continue;
                }
                if (Modifier.isPublic(m) || Modifier.isProtected(m)) {
                    // Is it a "finalize()"?
                    if(name.equals("finalize") && typeMethod.getParameterCount() == 0) {
                        if(type != Object.class) {
                            hasExplicitFinalizer = true;
                            if(Modifier.isFinal(m)) {
                                // Must be able to override an explicit finalizer
                                throw new AdaptationException(Outcome.ERROR_FINAL_FINALIZER, type.getCanonicalName());
                            }
                        }
                        continue;
                    }

                    final MethodInfo mi = new MethodInfo(typeMethod);
                    if (Modifier.isFinal(m) || isCallerSensitive(typeMethod)) {
                        finalMethods.add(mi);
                    } else if (!finalMethods.contains(mi) && methodInfos.add(mi)) {
                        if (Modifier.isAbstract(m)) {
                            abstractMethodNames.add(mi.getName());
                        }
                        mi.setIsCanonical(this);
                    }
                }
            }
        }
        // If the type is a class, visit its superclasses and declared interfaces. If it's an interface, we're done.
        // Needing to invoke the method recursively for a non-interface Class object is the consequence of needing to
        // see all declared protected methods, and Class.getDeclaredMethods() doesn't provide those declared in a
        // superclass. For interfaces, we used Class.getMethods(), as we're only interested in public ones there, and
        // getMethods() does provide those declared in a superinterface.
        if (!type.isInterface()) {
            final Class<?> superType = type.getSuperclass();
            if (superType != null) {
                gatherMethods(superType);
            }
            for (final Class<?> itf: type.getInterfaces()) {
                gatherMethods(itf);
            }
        }
    }

    private void gatherMethods(final List<Class<?>> classes) throws AdaptationException {
        for(final Class<?> c: classes) {
            gatherMethods(c);
        }
    }

    private static final AccessControlContext GET_DECLARED_MEMBERS_ACC_CTXT = ClassAndLoader.createPermAccCtxt("accessDeclaredMembers");

    /**
     * Creates a collection of methods that are not final, but we still never allow them to be overridden in adapters,
     * as explicitly declaring them automatically is a bad idea. Currently, this means {@code Object.finalize()} and
     * {@code Object.clone()}.
     * @return a collection of method infos representing those methods that we never override in adapter classes.
     */
    private static Collection<MethodInfo> getExcludedMethods() {
        return AccessController.doPrivileged(new PrivilegedAction<Collection<MethodInfo>>() {
            @Override
            public Collection<MethodInfo> run() {
                try {
                    return Arrays.asList(
                            new MethodInfo(Object.class, "finalize"),
                            new MethodInfo(Object.class, "clone"));
                } catch (final NoSuchMethodException e) {
                    throw new AssertionError(e);
                }
            }
        }, GET_DECLARED_MEMBERS_ACC_CTXT);
    }

    private String getCommonSuperClass(final String type1, final String type2) {
        try {
            final Class<?> c1 = Class.forName(type1.replace('/', '.'), false, commonLoader);
            final Class<?> c2 = Class.forName(type2.replace('/', '.'), false, commonLoader);
            if (c1.isAssignableFrom(c2)) {
                return type1;
            }
            if (c2.isAssignableFrom(c1)) {
                return type2;
            }
            if (c1.isInterface() || c2.isInterface()) {
                return OBJECT_TYPE_NAME;
            }
            return assignableSuperClass(c1, c2).getName().replace('.', '/');
        } catch(final ClassNotFoundException e) {
            throw new RuntimeException(e);
        }
    }

    private static Class<?> assignableSuperClass(final Class<?> c1, final Class<?> c2) {
        final Class<?> superClass = c1.getSuperclass();
        return superClass.isAssignableFrom(c2) ? superClass : assignableSuperClass(superClass, c2);
    }

    private static boolean isCallerSensitive(final AccessibleObject e) {
        return e.isAnnotationPresent(CallerSensitive.class);
    }
}<|MERGE_RESOLUTION|>--- conflicted
+++ resolved
@@ -64,7 +64,6 @@
 import jdk.internal.org.objectweb.asm.Opcodes;
 import jdk.internal.org.objectweb.asm.Type;
 import jdk.internal.org.objectweb.asm.commons.InstructionAdapter;
-import jdk.nashorn.internal.objects.Global;
 import jdk.nashorn.internal.runtime.Context;
 import jdk.nashorn.internal.runtime.ScriptFunction;
 import jdk.nashorn.internal.runtime.ScriptObject;
@@ -133,11 +132,6 @@
  */
 final class JavaAdapterBytecodeGenerator {
     static final Type OBJECT_TYPE        = Type.getType(Object.class);
-<<<<<<< HEAD
-=======
-    static final Type SCRIPT_OBJECT_TYPE = Type.getType(ScriptObject.class);
-    static final Type GLOBAL_TYPE        = Type.getType(Global.class);
->>>>>>> 795a78e2
 
     static final String OBJECT_TYPE_NAME  = OBJECT_TYPE.getInternalName();
 
@@ -145,17 +139,9 @@
 
     static final String GLOBAL_FIELD_NAME = "global";
 
-<<<<<<< HEAD
     static final String GLOBAL_TYPE_DESCRIPTOR = OBJECT_TYPE.getDescriptor();
 
     static final String SET_GLOBAL_METHOD_DESCRIPTOR = Type.getMethodDescriptor(Type.VOID_TYPE, OBJECT_TYPE);
-=======
-    static final String SCRIPT_OBJECT_TYPE_DESCRIPTOR = SCRIPT_OBJECT_TYPE.getDescriptor();
-    static final String GLOBAL_TYPE_DESCRIPTOR = GLOBAL_TYPE.getDescriptor();
-
-
-    static final String SET_GLOBAL_METHOD_DESCRIPTOR = Type.getMethodDescriptor(Type.VOID_TYPE, GLOBAL_TYPE);
->>>>>>> 795a78e2
     static final String VOID_NOARG_METHOD_DESCRIPTOR = Type.getMethodDescriptor(Type.VOID_TYPE);
 
     private static final Type SCRIPT_FUNCTION_TYPE = Type.getType(ScriptFunction.class);
@@ -178,11 +164,7 @@
     private static final String UNSUPPORTED_OPERATION_TYPE_NAME = UNSUPPORTED_OPERATION_TYPE.getInternalName();
 
     private static final String METHOD_HANDLE_TYPE_DESCRIPTOR = METHOD_HANDLE_TYPE.getDescriptor();
-<<<<<<< HEAD
     private static final String GET_GLOBAL_METHOD_DESCRIPTOR = Type.getMethodDescriptor(OBJECT_TYPE);
-=======
-    private static final String GET_GLOBAL_METHOD_DESCRIPTOR = Type.getMethodDescriptor(GLOBAL_TYPE);
->>>>>>> 795a78e2
     private static final String GET_CLASS_METHOD_DESCRIPTOR = Type.getMethodDescriptor(Type.getType(Class.class));
 
     // Package used when the adapter can't be defined in the adaptee's package (either because it's sealed, or because
@@ -539,19 +521,11 @@
     }
 
     private static void invokeGetGlobal(final InstructionAdapter mv) {
-<<<<<<< HEAD
-        mv.invokestatic(SERVICES_CLASS_TYPE_NAME, "getGlobal", GET_GLOBAL_METHOD_DESCRIPTOR);
+        mv.invokestatic(SERVICES_CLASS_TYPE_NAME, "getGlobal", GET_GLOBAL_METHOD_DESCRIPTOR, false);
     }
 
     private static void invokeSetGlobal(final InstructionAdapter mv) {
-        mv.invokestatic(SERVICES_CLASS_TYPE_NAME, "setGlobal", SET_GLOBAL_METHOD_DESCRIPTOR);
-=======
-        mv.invokestatic(CONTEXT_TYPE_NAME, "getGlobal", GET_GLOBAL_METHOD_DESCRIPTOR, false);
-    }
-
-    private static void invokeSetGlobal(final InstructionAdapter mv) {
-        mv.invokestatic(CONTEXT_TYPE_NAME, "setGlobal", SET_GLOBAL_METHOD_DESCRIPTOR, false);
->>>>>>> 795a78e2
+        mv.invokestatic(SERVICES_CLASS_TYPE_NAME, "setGlobal", SET_GLOBAL_METHOD_DESCRIPTOR, false);
     }
 
     /**
@@ -668,7 +642,7 @@
             mv.athrow();
         } else {
             // If the super method is not abstract, delegate to it.
-            emitSuperCall(mv, method.getDeclaringClass(), name, methodDesc);
+            emitSuperCall(mv, name, methodDesc);
         }
 
         mv.visitLabel(handleDefined);
@@ -697,7 +671,7 @@
         // stack: [creatingGlobal, creatingGlobal, handle]
 
         // Emit code for switching to the creating global
-        // Global currentGlobal = Context.getGlobal();
+        // ScriptObject currentGlobal = Context.getGlobal();
         invokeGetGlobal(mv);
         mv.dup();
 
@@ -840,12 +814,12 @@
                 SUPER_PREFIX + name, methodDesc, null, getExceptionNames(method.getExceptionTypes())));
         mv.visitCode();
 
-        emitSuperCall(mv, method.getDeclaringClass(), name, methodDesc);
+        emitSuperCall(mv, name, methodDesc);
 
         endMethod(mv);
     }
 
-    private void emitSuperCall(final InstructionAdapter mv, final Class owner, final String name, final String methodDesc) {
+    private void emitSuperCall(final InstructionAdapter mv, final String name, final String methodDesc) {
         mv.visitVarInsn(ALOAD, 0);
         int nextParam = 1;
         final Type methodType = Type.getMethodType(methodDesc);
@@ -853,13 +827,7 @@
             mv.load(nextParam, t);
             nextParam += t.getSize();
         }
-
-        // default method - non-abstract, interface method
-        if (Modifier.isInterface(owner.getModifiers())) {
-            mv.invokespecial(Type.getInternalName(owner), name, methodDesc, false);
-        } else {
-            mv.invokespecial(superClassName, name, methodDesc, false);
-        }
+        mv.invokespecial(superClassName, name, methodDesc, false);
         mv.areturn(methodType.getReturnType());
     }
 
