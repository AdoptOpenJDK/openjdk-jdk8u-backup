/*
 * Copyright (c) 1997, 2017, Oracle and/or its affiliates. All rights reserved.
 * DO NOT ALTER OR REMOVE COPYRIGHT NOTICES OR THIS FILE HEADER.
 *
 * This code is free software; you can redistribute it and/or modify it
 * under the terms of the GNU General Public License version 2 only, as
 * published by the Free Software Foundation.  Oracle designates this
 * particular file as subject to the "Classpath" exception as provided
 * by Oracle in the LICENSE file that accompanied this code.
 *
 * This code is distributed in the hope that it will be useful, but WITHOUT
 * ANY WARRANTY; without even the implied warranty of MERCHANTABILITY or
 * FITNESS FOR A PARTICULAR PURPOSE.  See the GNU General Public License
 * version 2 for more details (a copy is included in the LICENSE file that
 * accompanied this code).
 *
 * You should have received a copy of the GNU General Public License version
 * 2 along with this work; if not, write to the Free Software Foundation,
 * Inc., 51 Franklin St, Fifth Floor, Boston, MA 02110-1301 USA.
 *
 * Please contact Oracle, 500 Oracle Parkway, Redwood Shores, CA 94065 USA
 * or visit www.oracle.com if you need additional information or have any
 * questions.
 */

package sun.security.tools.keytool;

import java.io.*;
import java.nio.file.Files;
import java.nio.file.Paths;
import java.security.CodeSigner;
import java.security.CryptoPrimitive;
import java.security.KeyStore;
import java.security.KeyStoreException;
import java.security.MessageDigest;
import java.security.Key;
import java.security.PublicKey;
import java.security.PrivateKey;
import java.security.Security;
import java.security.Signature;
import java.security.Timestamp;
import java.security.UnrecoverableEntryException;
import java.security.UnrecoverableKeyException;
import java.security.NoSuchAlgorithmException;
import java.security.Principal;
import java.security.Provider;
import java.security.cert.Certificate;
import java.security.cert.CertificateFactory;
import java.security.cert.CertStoreException;
import java.security.cert.CRL;
import java.security.cert.X509Certificate;
import java.security.cert.CertificateException;
import java.text.Collator;
import java.text.MessageFormat;
import java.util.*;
import java.util.jar.JarEntry;
import java.util.jar.JarFile;
import java.lang.reflect.Constructor;
import java.math.BigInteger;
import java.net.URI;
import java.net.URL;
import java.net.URLClassLoader;
import java.security.cert.CertStore;

import java.security.cert.X509CRL;
import java.security.cert.X509CRLEntry;
import java.security.cert.X509CRLSelector;
import javax.security.auth.x500.X500Principal;
import java.util.Base64;

import sun.security.util.DisabledAlgorithmConstraints;
import sun.security.util.KeyUtil;
import sun.security.util.ObjectIdentifier;
import sun.security.pkcs10.PKCS10;
import sun.security.pkcs10.PKCS10Attribute;
import sun.security.provider.X509Factory;
import sun.security.provider.certpath.CertStoreHelper;
import sun.security.util.Password;
import sun.security.util.SecurityProviderConstants;
import javax.crypto.KeyGenerator;
import javax.crypto.SecretKey;
import javax.crypto.SecretKeyFactory;
import javax.crypto.spec.PBEKeySpec;

import sun.security.pkcs.PKCS9Attribute;
import sun.security.tools.KeyStoreUtil;
import sun.security.tools.PathList;
import sun.security.util.DerValue;
import sun.security.util.Pem;
import sun.security.x509.*;

import static java.security.KeyStore.*;
import static sun.security.tools.keytool.Main.Command.*;
import static sun.security.tools.keytool.Main.Option.*;

/**
 * This tool manages keystores.
 *
 * @author Jan Luehe
 *
 *
 * @see java.security.KeyStore
 * @see sun.security.provider.KeyProtector
 * @see sun.security.provider.JavaKeyStore
 *
 * @since 1.2
 */
public final class Main {

    private static final byte[] CRLF = new byte[] {'\r', '\n'};

    private boolean debug = false;
    private Command command = null;
    private String sigAlgName = null;
    private String keyAlgName = null;
    private boolean verbose = false;
    private int keysize = -1;
    private boolean rfc = false;
    private long validity = (long)90;
    private String alias = null;
    private String dname = null;
    private String dest = null;
    private String filename = null;
    private String infilename = null;
    private String outfilename = null;
    private String srcksfname = null;

    // User-specified providers are added before any command is called.
    // However, they are not removed before the end of the main() method.
    // If you're calling KeyTool.main() directly in your own Java program,
    // please programtically add any providers you need and do not specify
    // them through the command line.

    private Set<Pair <String, String>> providers = null;
    private String storetype = null;
    private String srcProviderName = null;
    private String providerName = null;
    private String pathlist = null;
    private char[] storePass = null;
    private char[] storePassNew = null;
    private char[] keyPass = null;
    private char[] keyPassNew = null;
    private char[] newPass = null;
    private char[] destKeyPass = null;
    private char[] srckeyPass = null;
    private String ksfname = null;
    private File ksfile = null;
    private InputStream ksStream = null; // keystore stream
    private String sslserver = null;
    private String jarfile = null;
    private KeyStore keyStore = null;
    private boolean token = false;
    private boolean nullStream = false;
    private boolean kssave = false;
    private boolean noprompt = false;
    private boolean trustcacerts = false;
    private boolean nowarn = false;
    private boolean protectedPath = false;
    private boolean srcprotectedPath = false;
    private CertificateFactory cf = null;
    private KeyStore caks = null; // "cacerts" keystore
    private char[] srcstorePass = null;
    private String srcstoretype = null;
    private Set<char[]> passwords = new HashSet<>();
    private String startDate = null;

    private List<String> ids = new ArrayList<>();   // used in GENCRL
    private List<String> v3ext = new ArrayList<>();

    // In-place importkeystore is special.
    // A backup is needed, and no need to prompt for deststorepass.
    private boolean inplaceImport = false;
    private String inplaceBackupName = null;

    // Warnings on weak algorithms etc
    private List<String> weakWarnings = new ArrayList<>();

    private static final DisabledAlgorithmConstraints DISABLED_CHECK =
            new DisabledAlgorithmConstraints(
                    DisabledAlgorithmConstraints.PROPERTY_CERTPATH_DISABLED_ALGS);

    private static final Set<CryptoPrimitive> SIG_PRIMITIVE_SET = Collections
            .unmodifiableSet(EnumSet.of(CryptoPrimitive.SIGNATURE));

    enum Command {
        CERTREQ("Generates.a.certificate.request",
            ALIAS, SIGALG, FILEOUT, KEYPASS, KEYSTORE, DNAME,
            STOREPASS, STORETYPE, PROVIDERNAME, PROVIDERCLASS,
            PROVIDERARG, PROVIDERPATH, V, PROTECTED),
        CHANGEALIAS("Changes.an.entry.s.alias",
            ALIAS, DESTALIAS, KEYPASS, KEYSTORE, STOREPASS,
            STORETYPE, PROVIDERNAME, PROVIDERCLASS, PROVIDERARG,
            PROVIDERPATH, V, PROTECTED),
        DELETE("Deletes.an.entry",
            ALIAS, KEYSTORE, STOREPASS, STORETYPE,
            PROVIDERNAME, PROVIDERCLASS, PROVIDERARG,
            PROVIDERPATH, V, PROTECTED),
        EXPORTCERT("Exports.certificate",
            RFC, ALIAS, FILEOUT, KEYSTORE, STOREPASS,
            STORETYPE, PROVIDERNAME, PROVIDERCLASS, PROVIDERARG,
            PROVIDERPATH, V, PROTECTED),
        GENKEYPAIR("Generates.a.key.pair",
            ALIAS, KEYALG, KEYSIZE, SIGALG, DESTALIAS, DNAME,
            STARTDATE, EXT, VALIDITY, KEYPASS, KEYSTORE,
            STOREPASS, STORETYPE, PROVIDERNAME, PROVIDERCLASS,
            PROVIDERARG, PROVIDERPATH, V, PROTECTED),
        GENSECKEY("Generates.a.secret.key",
            ALIAS, KEYPASS, KEYALG, KEYSIZE, KEYSTORE,
            STOREPASS, STORETYPE, PROVIDERNAME, PROVIDERCLASS,
            PROVIDERARG, PROVIDERPATH, V, PROTECTED),
        GENCERT("Generates.certificate.from.a.certificate.request",
            RFC, INFILE, OUTFILE, ALIAS, SIGALG, DNAME,
            STARTDATE, EXT, VALIDITY, KEYPASS, KEYSTORE,
            STOREPASS, STORETYPE, PROVIDERNAME, PROVIDERCLASS,
            PROVIDERARG, PROVIDERPATH, V, PROTECTED),
        IMPORTCERT("Imports.a.certificate.or.a.certificate.chain",
            NOPROMPT, TRUSTCACERTS, PROTECTED, ALIAS, FILEIN,
            KEYPASS, KEYSTORE, STOREPASS, STORETYPE,
            PROVIDERNAME, PROVIDERCLASS, PROVIDERARG,
            PROVIDERPATH, V),
        IMPORTPASS("Imports.a.password",
            ALIAS, KEYPASS, KEYALG, KEYSIZE, KEYSTORE,
            STOREPASS, STORETYPE, PROVIDERNAME, PROVIDERCLASS,
            PROVIDERARG, PROVIDERPATH, V, PROTECTED),
        IMPORTKEYSTORE("Imports.one.or.all.entries.from.another.keystore",
            SRCKEYSTORE, DESTKEYSTORE, SRCSTORETYPE,
            DESTSTORETYPE, SRCSTOREPASS, DESTSTOREPASS,
            SRCPROTECTED, SRCPROVIDERNAME, DESTPROVIDERNAME,
            SRCALIAS, DESTALIAS, SRCKEYPASS, DESTKEYPASS,
            NOPROMPT, PROVIDERCLASS, PROVIDERARG, PROVIDERPATH,
            V),
        KEYPASSWD("Changes.the.key.password.of.an.entry",
            ALIAS, KEYPASS, NEW, KEYSTORE, STOREPASS,
            STORETYPE, PROVIDERNAME, PROVIDERCLASS, PROVIDERARG,
            PROVIDERPATH, V),
        LIST("Lists.entries.in.a.keystore",
            RFC, ALIAS, KEYSTORE, STOREPASS, STORETYPE,
            PROVIDERNAME, PROVIDERCLASS, PROVIDERARG,
            PROVIDERPATH, V, PROTECTED),
        PRINTCERT("Prints.the.content.of.a.certificate",
            RFC, FILEIN, SSLSERVER, JARFILE, V),
        PRINTCERTREQ("Prints.the.content.of.a.certificate.request",
            FILEIN, V),
        PRINTCRL("Prints.the.content.of.a.CRL.file",
            FILEIN, V),
        STOREPASSWD("Changes.the.store.password.of.a.keystore",
            NEW, KEYSTORE, STOREPASS, STORETYPE, PROVIDERNAME,
            PROVIDERCLASS, PROVIDERARG, PROVIDERPATH, V),

        // Undocumented start here, KEYCLONE is used a marker in -help;

        KEYCLONE("Clones.a.key.entry",
            ALIAS, DESTALIAS, KEYPASS, NEW, STORETYPE,
            KEYSTORE, STOREPASS, PROVIDERNAME, PROVIDERCLASS,
            PROVIDERARG, PROVIDERPATH, V),
        SELFCERT("Generates.a.self.signed.certificate",
            ALIAS, SIGALG, DNAME, STARTDATE, VALIDITY, KEYPASS,
            STORETYPE, KEYSTORE, STOREPASS, PROVIDERNAME,
            PROVIDERCLASS, PROVIDERARG, PROVIDERPATH, V),
        GENCRL("Generates.CRL",
            RFC, FILEOUT, ID,
            ALIAS, SIGALG, EXT, KEYPASS, KEYSTORE,
            STOREPASS, STORETYPE, PROVIDERNAME, PROVIDERCLASS,
            PROVIDERARG, PROVIDERPATH, V, PROTECTED),
        IDENTITYDB("Imports.entries.from.a.JDK.1.1.x.style.identity.database",
            FILEIN, STORETYPE, KEYSTORE, STOREPASS, PROVIDERNAME,
            PROVIDERCLASS, PROVIDERARG, PROVIDERPATH, V);

        final String description;
        final Option[] options;
        Command(String d, Option... o) {
            description = d;
            options = o;
        }
        @Override
        public String toString() {
            return "-" + name().toLowerCase(Locale.ENGLISH);
        }
    };

    enum Option {
        ALIAS("alias", "<alias>", "alias.name.of.the.entry.to.process"),
        DESTALIAS("destalias", "<destalias>", "destination.alias"),
        DESTKEYPASS("destkeypass", "<arg>", "destination.key.password"),
        DESTKEYSTORE("destkeystore", "<destkeystore>", "destination.keystore.name"),
        DESTPROTECTED("destprotected", null, "destination.keystore.password.protected"),
        DESTPROVIDERNAME("destprovidername", "<destprovidername>", "destination.keystore.provider.name"),
        DESTSTOREPASS("deststorepass", "<arg>", "destination.keystore.password"),
        DESTSTORETYPE("deststoretype", "<deststoretype>", "destination.keystore.type"),
        DNAME("dname", "<dname>", "distinguished.name"),
        EXT("ext", "<value>", "X.509.extension"),
        FILEOUT("file", "<filename>", "output.file.name"),
        FILEIN("file", "<filename>", "input.file.name"),
        ID("id", "<id:reason>", "Serial.ID.of.cert.to.revoke"),
        INFILE("infile", "<filename>", "input.file.name"),
        KEYALG("keyalg", "<keyalg>", "key.algorithm.name"),
        KEYPASS("keypass", "<arg>", "key.password"),
        KEYSIZE("keysize", "<keysize>", "key.bit.size"),
        KEYSTORE("keystore", "<keystore>", "keystore.name"),
        NEW("new", "<arg>", "new.password"),
        NOPROMPT("noprompt", null, "do.not.prompt"),
        OUTFILE("outfile", "<filename>", "output.file.name"),
        PROTECTED("protected", null, "password.through.protected.mechanism"),
        PROVIDERARG("providerarg", "<arg>", "provider.argument"),
        PROVIDERCLASS("providerclass", "<providerclass>", "provider.class.name"),
        PROVIDERNAME("providername", "<providername>", "provider.name"),
        PROVIDERPATH("providerpath", "<pathlist>", "provider.classpath"),
        RFC("rfc", null, "output.in.RFC.style"),
        SIGALG("sigalg", "<sigalg>", "signature.algorithm.name"),
        SRCALIAS("srcalias", "<srcalias>", "source.alias"),
        SRCKEYPASS("srckeypass", "<arg>", "source.key.password"),
        SRCKEYSTORE("srckeystore", "<srckeystore>", "source.keystore.name"),
        SRCPROTECTED("srcprotected", null, "source.keystore.password.protected"),
        SRCPROVIDERNAME("srcprovidername", "<srcprovidername>", "source.keystore.provider.name"),
        SRCSTOREPASS("srcstorepass", "<arg>", "source.keystore.password"),
        SRCSTORETYPE("srcstoretype", "<srcstoretype>", "source.keystore.type"),
        SSLSERVER("sslserver", "<server[:port]>", "SSL.server.host.and.port"),
        JARFILE("jarfile", "<filename>", "signed.jar.file"),
        STARTDATE("startdate", "<startdate>", "certificate.validity.start.date.time"),
        STOREPASS("storepass", "<arg>", "keystore.password"),
        STORETYPE("storetype", "<storetype>", "keystore.type"),
        TRUSTCACERTS("trustcacerts", null, "trust.certificates.from.cacerts"),
        V("v", null, "verbose.output"),
        VALIDITY("validity", "<valDays>", "validity.number.of.days");

        final String name, arg, description;
        Option(String name, String arg, String description) {
            this.name = name;
            this.arg = arg;
            this.description = description;
        }
        @Override
        public String toString() {
            return "-" + name;
        }
    };

    private static final Class<?>[] PARAM_STRING = { String.class };

    private static final String NONE = "NONE";
    private static final String P11KEYSTORE = "PKCS11";
    private static final String P12KEYSTORE = "PKCS12";
    private static final String keyAlias = "mykey";

    // for i18n
    private static final java.util.ResourceBundle rb =
        java.util.ResourceBundle.getBundle(
            "sun.security.tools.keytool.Resources");
    private static final Collator collator = Collator.getInstance();
    static {
        // this is for case insensitive string comparisons
        collator.setStrength(Collator.PRIMARY);
    };

    private Main() { }

    public static void main(String[] args) throws Exception {
        Main kt = new Main();
        kt.run(args, System.out);
    }

    private void run(String[] args, PrintStream out) throws Exception {
        try {
            parseArgs(args);
            if (command != null) {
                doCommands(out);
            }
        } catch (Exception e) {
            System.out.println(rb.getString("keytool.error.") + e);
            if (verbose) {
                e.printStackTrace(System.out);
            }
            if (!debug) {
                System.exit(1);
            } else {
                throw e;
            }
        } finally {
            printWeakWarnings(false);
            for (char[] pass : passwords) {
                if (pass != null) {
                    Arrays.fill(pass, ' ');
                    pass = null;
                }
            }

            if (ksStream != null) {
                ksStream.close();
            }
        }
    }

    /**
     * Parse command line arguments.
     */
    void parseArgs(String[] args) {

        int i=0;
        boolean help = args.length == 0;

        for (i=0; (i < args.length) && args[i].startsWith("-"); i++) {

            String flags = args[i];

            // Check if the last option needs an arg
            if (i == args.length - 1) {
                for (Option option: Option.values()) {
                    // Only options with an arg need to be checked
                    if (collator.compare(flags, option.toString()) == 0) {
                        if (option.arg != null) errorNeedArgument(flags);
                        break;
                    }
                }
            }

            /*
             * Check modifiers
             */
            String modifier = null;
            int pos = flags.indexOf(':');
            if (pos > 0) {
                modifier = flags.substring(pos+1);
                flags = flags.substring(0, pos);
            }
            /*
             * command modes
             */
            boolean isCommand = false;
            for (Command c: Command.values()) {
                if (collator.compare(flags, c.toString()) == 0) {
                    command = c;
                    isCommand = true;
                    break;
                }
            }

            if (isCommand) {
                // already recognized as a command
            } else if (collator.compare(flags, "-export") == 0) {
                command = EXPORTCERT;
            } else if (collator.compare(flags, "-genkey") == 0) {
                command = GENKEYPAIR;
            } else if (collator.compare(flags, "-import") == 0) {
                command = IMPORTCERT;
            } else if (collator.compare(flags, "-importpassword") == 0) {
                command = IMPORTPASS;
            } else if (collator.compare(flags, "-help") == 0) {
                help = true;
            } else if (collator.compare(flags, "-nowarn") == 0) {
                nowarn = true;
            }

            /*
             * specifiers
             */
            else if (collator.compare(flags, "-keystore") == 0 ||
                    collator.compare(flags, "-destkeystore") == 0) {
                ksfname = args[++i];
            } else if (collator.compare(flags, "-storepass") == 0 ||
                    collator.compare(flags, "-deststorepass") == 0) {
                storePass = getPass(modifier, args[++i]);
                passwords.add(storePass);
            } else if (collator.compare(flags, "-storetype") == 0 ||
                    collator.compare(flags, "-deststoretype") == 0) {
                storetype = args[++i];
            } else if (collator.compare(flags, "-srcstorepass") == 0) {
                srcstorePass = getPass(modifier, args[++i]);
                passwords.add(srcstorePass);
            } else if (collator.compare(flags, "-srcstoretype") == 0) {
                srcstoretype = args[++i];
            } else if (collator.compare(flags, "-srckeypass") == 0) {
                srckeyPass = getPass(modifier, args[++i]);
                passwords.add(srckeyPass);
            } else if (collator.compare(flags, "-srcprovidername") == 0) {
                srcProviderName = args[++i];
            } else if (collator.compare(flags, "-providername") == 0 ||
                    collator.compare(flags, "-destprovidername") == 0) {
                providerName = args[++i];
            } else if (collator.compare(flags, "-providerpath") == 0) {
                pathlist = args[++i];
            } else if (collator.compare(flags, "-keypass") == 0) {
                keyPass = getPass(modifier, args[++i]);
                passwords.add(keyPass);
            } else if (collator.compare(flags, "-new") == 0) {
                newPass = getPass(modifier, args[++i]);
                passwords.add(newPass);
            } else if (collator.compare(flags, "-destkeypass") == 0) {
                destKeyPass = getPass(modifier, args[++i]);
                passwords.add(destKeyPass);
            } else if (collator.compare(flags, "-alias") == 0 ||
                    collator.compare(flags, "-srcalias") == 0) {
                alias = args[++i];
            } else if (collator.compare(flags, "-dest") == 0 ||
                    collator.compare(flags, "-destalias") == 0) {
                dest = args[++i];
            } else if (collator.compare(flags, "-dname") == 0) {
                dname = args[++i];
            } else if (collator.compare(flags, "-keysize") == 0) {
                keysize = Integer.parseInt(args[++i]);
            } else if (collator.compare(flags, "-keyalg") == 0) {
                keyAlgName = args[++i];
            } else if (collator.compare(flags, "-sigalg") == 0) {
                sigAlgName = args[++i];
            } else if (collator.compare(flags, "-startdate") == 0) {
                startDate = args[++i];
            } else if (collator.compare(flags, "-validity") == 0) {
                validity = Long.parseLong(args[++i]);
            } else if (collator.compare(flags, "-ext") == 0) {
                v3ext.add(args[++i]);
            } else if (collator.compare(flags, "-id") == 0) {
                ids.add(args[++i]);
            } else if (collator.compare(flags, "-file") == 0) {
                filename = args[++i];
            } else if (collator.compare(flags, "-infile") == 0) {
                infilename = args[++i];
            } else if (collator.compare(flags, "-outfile") == 0) {
                outfilename = args[++i];
            } else if (collator.compare(flags, "-sslserver") == 0) {
                sslserver = args[++i];
            } else if (collator.compare(flags, "-jarfile") == 0) {
                jarfile = args[++i];
            } else if (collator.compare(flags, "-srckeystore") == 0) {
                srcksfname = args[++i];
            } else if ((collator.compare(flags, "-provider") == 0) ||
                        (collator.compare(flags, "-providerclass") == 0)) {
                if (providers == null) {
                    providers = new HashSet<Pair <String, String>> (3);
                }
                String providerClass = args[++i];
                String providerArg = null;

                if (args.length > (i+1)) {
                    flags = args[i+1];
                    if (collator.compare(flags, "-providerarg") == 0) {
                        if (args.length == (i+2)) errorNeedArgument(flags);
                        providerArg = args[i+2];
                        i += 2;
                    }
                }
                providers.add(
                        Pair.of(providerClass, providerArg));
            }

            /*
             * options
             */
            else if (collator.compare(flags, "-v") == 0) {
                verbose = true;
            } else if (collator.compare(flags, "-debug") == 0) {
                debug = true;
            } else if (collator.compare(flags, "-rfc") == 0) {
                rfc = true;
            } else if (collator.compare(flags, "-noprompt") == 0) {
                noprompt = true;
            } else if (collator.compare(flags, "-trustcacerts") == 0) {
                trustcacerts = true;
            } else if (collator.compare(flags, "-protected") == 0 ||
                    collator.compare(flags, "-destprotected") == 0) {
                protectedPath = true;
            } else if (collator.compare(flags, "-srcprotected") == 0) {
                srcprotectedPath = true;
            } else  {
                System.err.println(rb.getString("Illegal.option.") + flags);
                tinyHelp();
            }
        }

        if (i<args.length) {
            System.err.println(rb.getString("Illegal.option.") + args[i]);
            tinyHelp();
        }

        if (command == null) {
            if (help) {
                usage();
            } else {
                System.err.println(rb.getString("Usage.error.no.command.provided"));
                tinyHelp();
            }
        } else if (help) {
            usage();
            command = null;
        }
    }

    boolean isKeyStoreRelated(Command cmd) {
        return cmd != PRINTCERT && cmd != PRINTCERTREQ;
    }


    /**
     * Execute the commands.
     */
    void doCommands(PrintStream out) throws Exception {
        if (storetype == null) {
            storetype = KeyStore.getDefaultType();
        }
        storetype = KeyStoreUtil.niceStoreTypeName(storetype);

        if (srcstoretype == null) {
            srcstoretype = KeyStore.getDefaultType();
        }
        srcstoretype = KeyStoreUtil.niceStoreTypeName(srcstoretype);

        if (P11KEYSTORE.equalsIgnoreCase(storetype) ||
                KeyStoreUtil.isWindowsKeyStore(storetype)) {
            token = true;
            if (ksfname == null) {
                ksfname = NONE;
            }
        }
        if (NONE.equals(ksfname)) {
            nullStream = true;
        }

        if (token && !nullStream) {
            System.err.println(MessageFormat.format(rb.getString
                (".keystore.must.be.NONE.if.storetype.is.{0}"), storetype));
            System.err.println();
            tinyHelp();
        }

        if (token &&
            (command == KEYPASSWD || command == STOREPASSWD)) {
            throw new UnsupportedOperationException(MessageFormat.format(rb.getString
                        (".storepasswd.and.keypasswd.commands.not.supported.if.storetype.is.{0}"), storetype));
        }

        if (P12KEYSTORE.equalsIgnoreCase(storetype) && command == KEYPASSWD) {
            throw new UnsupportedOperationException(rb.getString
                        (".keypasswd.commands.not.supported.if.storetype.is.PKCS12"));
        }

        if (token && (keyPass != null || newPass != null || destKeyPass != null)) {
            throw new IllegalArgumentException(MessageFormat.format(rb.getString
                (".keypass.and.new.can.not.be.specified.if.storetype.is.{0}"), storetype));
        }

        if (protectedPath) {
            if (storePass != null || keyPass != null ||
                    newPass != null || destKeyPass != null) {
                throw new IllegalArgumentException(rb.getString
                        ("if.protected.is.specified.then.storepass.keypass.and.new.must.not.be.specified"));
            }
        }

        if (srcprotectedPath) {
            if (srcstorePass != null || srckeyPass != null) {
                throw new IllegalArgumentException(rb.getString
                        ("if.srcprotected.is.specified.then.srcstorepass.and.srckeypass.must.not.be.specified"));
            }
        }

        if (KeyStoreUtil.isWindowsKeyStore(storetype)) {
            if (storePass != null || keyPass != null ||
                    newPass != null || destKeyPass != null) {
                throw new IllegalArgumentException(rb.getString
                        ("if.keystore.is.not.password.protected.then.storepass.keypass.and.new.must.not.be.specified"));
            }
        }

        if (KeyStoreUtil.isWindowsKeyStore(srcstoretype)) {
            if (srcstorePass != null || srckeyPass != null) {
                throw new IllegalArgumentException(rb.getString
                        ("if.source.keystore.is.not.password.protected.then.srcstorepass.and.srckeypass.must.not.be.specified"));
            }
        }

        if (validity <= (long)0) {
            throw new Exception
                (rb.getString("Validity.must.be.greater.than.zero"));
        }

        // Try to load and install specified provider
        if (providers != null) {
            ClassLoader cl = null;
            if (pathlist != null) {
                String path = null;
                path = PathList.appendPath(
                        path, System.getProperty("java.class.path"));
                path = PathList.appendPath(
                        path, System.getProperty("env.class.path"));
                path = PathList.appendPath(path, pathlist);

                URL[] urls = PathList.pathToURLs(path);
                cl = new URLClassLoader(urls);
            } else {
                cl = ClassLoader.getSystemClassLoader();
            }

            for (Pair <String, String> provider: providers) {
                String provName = provider.fst;
                Class<?> provClass;
                if (cl != null) {
                    provClass = cl.loadClass(provName);
                } else {
                    provClass = Class.forName(provName);
                }

                String provArg = provider.snd;
                Object obj;
                if (provArg == null) {
                    obj = provClass.newInstance();
                } else {
                    Constructor<?> c = provClass.getConstructor(PARAM_STRING);
                    obj = c.newInstance(provArg);
                }
                if (!(obj instanceof Provider)) {
                    MessageFormat form = new MessageFormat
                        (rb.getString("provName.not.a.provider"));
                    Object[] source = {provName};
                    throw new Exception(form.format(source));
                }
                Security.addProvider((Provider)obj);
            }
        }

        if (command == LIST && verbose && rfc) {
            System.err.println(rb.getString
                ("Must.not.specify.both.v.and.rfc.with.list.command"));
            tinyHelp();
        }

        // Make sure provided passwords are at least 6 characters long
        if (command == GENKEYPAIR && keyPass!=null && keyPass.length < 6) {
            throw new Exception(rb.getString
                ("Key.password.must.be.at.least.6.characters"));
        }
        if (newPass != null && newPass.length < 6) {
            throw new Exception(rb.getString
                ("New.password.must.be.at.least.6.characters"));
        }
        if (destKeyPass != null && destKeyPass.length < 6) {
            throw new Exception(rb.getString
                ("New.password.must.be.at.least.6.characters"));
        }

        // Set this before inplaceImport check so we can compare name.
        if (ksfname == null) {
            ksfname = System.getProperty("user.home") + File.separator
                    + ".keystore";
        }

        KeyStore srcKeyStore = null;
        if (command == IMPORTKEYSTORE) {
            inplaceImport = inplaceImportCheck();
            if (inplaceImport) {
                // We load srckeystore first so we have srcstorePass that
                // can be assigned to storePass
                srcKeyStore = loadSourceKeyStore();
                if (storePass == null) {
                    storePass = srcstorePass;
                }
            }
        }

        // Check if keystore exists.
        // If no keystore has been specified at the command line, try to use
        // the default, which is located in $HOME/.keystore.
        // If the command is "genkey", "identitydb", "import", or "printcert",
        // it is OK not to have a keystore.

        // DO NOT open the existing keystore if this is an in-place import.
        // The keystore should be created as brand new.
        if (isKeyStoreRelated(command) && !nullStream && !inplaceImport) {
                try {
                    ksfile = new File(ksfname);
                    // Check if keystore file is empty
                    if (ksfile.exists() && ksfile.length() == 0) {
                        throw new Exception(rb.getString
                        ("Keystore.file.exists.but.is.empty.") + ksfname);
                    }
                    ksStream = new FileInputStream(ksfile);
                } catch (FileNotFoundException e) {
                    if (command != GENKEYPAIR &&
                        command != GENSECKEY &&
                        command != IDENTITYDB &&
                        command != IMPORTCERT &&
                        command != IMPORTPASS &&
                        command != IMPORTKEYSTORE &&
                        command != PRINTCRL) {
                        throw new Exception(rb.getString
                                ("Keystore.file.does.not.exist.") + ksfname);
                    }
                }
            }

        if ((command == KEYCLONE || command == CHANGEALIAS)
                && dest == null) {
            dest = getAlias("destination");
            if ("".equals(dest)) {
                throw new Exception(rb.getString
                        ("Must.specify.destination.alias"));
            }
        }

        if (command == DELETE && alias == null) {
            alias = getAlias(null);
            if ("".equals(alias)) {
                throw new Exception(rb.getString("Must.specify.alias"));
            }
        }

        // Create new keystore
        if (providerName == null) {
            keyStore = KeyStore.getInstance(storetype);
        } else {
            keyStore = KeyStore.getInstance(storetype, providerName);
        }

        /*
         * Load the keystore data.
         *
         * At this point, it's OK if no keystore password has been provided.
         * We want to make sure that we can load the keystore data, i.e.,
         * the keystore data has the right format. If we cannot load the
         * keystore, why bother asking the user for his or her password?
         * Only if we were able to load the keystore, and no keystore
         * password has been provided, will we prompt the user for the
         * keystore password to verify the keystore integrity.
         * This means that the keystore is loaded twice: first load operation
         * checks the keystore format, second load operation verifies the
         * keystore integrity.
         *
         * If the keystore password has already been provided (at the
         * command line), however, the keystore is loaded only once, and the
         * keystore format and integrity are checked "at the same time".
         *
         * Null stream keystores are loaded later.
         */
        if (!nullStream) {
            if (inplaceImport) {
                keyStore.load(null, storePass);
            } else {
            keyStore.load(ksStream, storePass);
            }
            if (ksStream != null) {
                ksStream.close();
            }
        }

        // All commands that create or modify the keystore require a keystore
        // password.

        if (nullStream && storePass != null) {
            keyStore.load(null, storePass);
        } else if (!nullStream && storePass != null) {
            // If we are creating a new non nullStream-based keystore,
            // insist that the password be at least 6 characters
            if (ksStream == null && storePass.length < 6) {
                throw new Exception(rb.getString
                        ("Keystore.password.must.be.at.least.6.characters"));
            }
        } else if (storePass == null) {

            // only prompt if (protectedPath == false)

            if (!protectedPath && !KeyStoreUtil.isWindowsKeyStore(storetype) &&
                (command == CERTREQ ||
                        command == DELETE ||
                        command == GENKEYPAIR ||
                        command == GENSECKEY ||
                        command == IMPORTCERT ||
                        command == IMPORTPASS ||
                        command == IMPORTKEYSTORE ||
                        command == KEYCLONE ||
                        command == CHANGEALIAS ||
                        command == SELFCERT ||
                        command == STOREPASSWD ||
                        command == KEYPASSWD ||
                        command == IDENTITYDB)) {
                int count = 0;
                do {
                    if (command == IMPORTKEYSTORE) {
                        System.err.print
                                (rb.getString("Enter.destination.keystore.password."));
                    } else {
                        System.err.print
                                (rb.getString("Enter.keystore.password."));
                    }
                    System.err.flush();
                    storePass = Password.readPassword(System.in);
                    passwords.add(storePass);

                    // If we are creating a new non nullStream-based keystore,
                    // insist that the password be at least 6 characters
                    if (!nullStream && (storePass == null || storePass.length < 6)) {
                        System.err.println(rb.getString
                                ("Keystore.password.is.too.short.must.be.at.least.6.characters"));
                        storePass = null;
                    }

                    // If the keystore file does not exist and needs to be
                    // created, the storepass should be prompted twice.
                    if (storePass != null && !nullStream && ksStream == null) {
                        System.err.print(rb.getString("Re.enter.new.password."));
                        char[] storePassAgain = Password.readPassword(System.in);
                        passwords.add(storePassAgain);
                        if (!Arrays.equals(storePass, storePassAgain)) {
                            System.err.println
                                (rb.getString("They.don.t.match.Try.again"));
                            storePass = null;
                        }
                    }

                    count++;
                } while ((storePass == null) && count < 3);


                if (storePass == null) {
                    System.err.println
                        (rb.getString("Too.many.failures.try.later"));
                    return;
                }
            } else if (!protectedPath
                    && !KeyStoreUtil.isWindowsKeyStore(storetype)
                    && isKeyStoreRelated(command)) {
                // here we have EXPORTCERT and LIST (info valid until STOREPASSWD)
                if (command != PRINTCRL) {
                    System.err.print(rb.getString("Enter.keystore.password."));
                    System.err.flush();
                    storePass = Password.readPassword(System.in);
                    passwords.add(storePass);
                }
            }

            // Now load a nullStream-based keystore,
            // or verify the integrity of an input stream-based keystore
            if (nullStream) {
                keyStore.load(null, storePass);
            } else if (ksStream != null) {
                ksStream = new FileInputStream(ksfile);
                keyStore.load(ksStream, storePass);
                ksStream.close();
            }
        }

        if (storePass != null && P12KEYSTORE.equalsIgnoreCase(storetype)) {
            MessageFormat form = new MessageFormat(rb.getString(
                "Warning.Different.store.and.key.passwords.not.supported.for.PKCS12.KeyStores.Ignoring.user.specified.command.value."));
            if (keyPass != null && !Arrays.equals(storePass, keyPass)) {
                Object[] source = {"-keypass"};
                System.err.println(form.format(source));
                keyPass = storePass;
            }
            if (newPass != null && !Arrays.equals(storePass, newPass)) {
                Object[] source = {"-new"};
                System.err.println(form.format(source));
                newPass = storePass;
            }
            if (destKeyPass != null && !Arrays.equals(storePass, destKeyPass)) {
                Object[] source = {"-destkeypass"};
                System.err.println(form.format(source));
                destKeyPass = storePass;
            }
        }

        // Create a certificate factory
        if (command == PRINTCERT || command == IMPORTCERT
                || command == IDENTITYDB || command == PRINTCRL) {
            cf = CertificateFactory.getInstance("X509");
        }

        // -trustcacerts can only be specified on -importcert.
        // Reset it so that warnings on CA cert will remain for
        // -printcert, etc.
        if (command != IMPORTCERT) {
            trustcacerts = false;
        }

        if (trustcacerts) {
            caks = KeyStoreUtil.getCacertsKeyStore();
        }

        // Perform the specified command
        if (command == CERTREQ) {
            if (filename != null) {
                try (PrintStream ps = new PrintStream(new FileOutputStream
                                                      (filename))) {
                    doCertReq(alias, sigAlgName, ps);
                }
            } else {
                doCertReq(alias, sigAlgName, out);
            }
            if (verbose && filename != null) {
                MessageFormat form = new MessageFormat(rb.getString
                        ("Certification.request.stored.in.file.filename."));
                Object[] source = {filename};
                System.err.println(form.format(source));
                System.err.println(rb.getString("Submit.this.to.your.CA"));
            }
        } else if (command == DELETE) {
            doDeleteEntry(alias);
            kssave = true;
        } else if (command == EXPORTCERT) {
            if (filename != null) {
                try (PrintStream ps = new PrintStream(new FileOutputStream
                                                   (filename))) {
                    doExportCert(alias, ps);
                }
            } else {
                doExportCert(alias, out);
            }
            if (filename != null) {
                MessageFormat form = new MessageFormat(rb.getString
                        ("Certificate.stored.in.file.filename."));
                Object[] source = {filename};
                System.err.println(form.format(source));
            }
        } else if (command == GENKEYPAIR) {
            if (keyAlgName == null) {
                keyAlgName = "DSA";
            }
            doGenKeyPair(alias, dname, keyAlgName, keysize, sigAlgName);
            kssave = true;
        } else if (command == GENSECKEY) {
            if (keyAlgName == null) {
                keyAlgName = "DES";
            }
            doGenSecretKey(alias, keyAlgName, keysize);
            kssave = true;
        } else if (command == IMPORTPASS) {
            if (keyAlgName == null) {
                keyAlgName = "PBE";
            }
            // password is stored as a secret key
            doGenSecretKey(alias, keyAlgName, keysize);
            kssave = true;
        } else if (command == IDENTITYDB) {
            if (filename != null) {
                try (InputStream inStream = new FileInputStream(filename)) {
                    doImportIdentityDatabase(inStream);
                }
            } else {
                doImportIdentityDatabase(System.in);
            }
        } else if (command == IMPORTCERT) {
            InputStream inStream = System.in;
            if (filename != null) {
                inStream = new FileInputStream(filename);
            }
            String importAlias = (alias!=null)?alias:keyAlias;
            try {
                if (keyStore.entryInstanceOf(
                        importAlias, KeyStore.PrivateKeyEntry.class)) {
                    kssave = installReply(importAlias, inStream);
                    if (kssave) {
                        System.err.println(rb.getString
                            ("Certificate.reply.was.installed.in.keystore"));
                    } else {
                        System.err.println(rb.getString
                            ("Certificate.reply.was.not.installed.in.keystore"));
                    }
                } else if (!keyStore.containsAlias(importAlias) ||
                        keyStore.entryInstanceOf(importAlias,
                            KeyStore.TrustedCertificateEntry.class)) {
                    kssave = addTrustedCert(importAlias, inStream);
                    if (kssave) {
                        System.err.println(rb.getString
                            ("Certificate.was.added.to.keystore"));
                    } else {
                        System.err.println(rb.getString
                            ("Certificate.was.not.added.to.keystore"));
                    }
                }
            } finally {
                if (inStream != System.in) {
                    inStream.close();
                }
            }
        } else if (command == IMPORTKEYSTORE) {
            // When not in-place import, srcKeyStore is not loaded yet.
            if (srcKeyStore == null) {
                srcKeyStore = loadSourceKeyStore();
            }
            doImportKeyStore(srcKeyStore);
            kssave = true;
        } else if (command == KEYCLONE) {
            keyPassNew = newPass;

            // added to make sure only key can go thru
            if (alias == null) {
                alias = keyAlias;
            }
            if (keyStore.containsAlias(alias) == false) {
                MessageFormat form = new MessageFormat
                    (rb.getString("Alias.alias.does.not.exist"));
                Object[] source = {alias};
                throw new Exception(form.format(source));
            }
            if (!keyStore.entryInstanceOf(alias, KeyStore.PrivateKeyEntry.class)) {
                MessageFormat form = new MessageFormat(rb.getString(
                        "Alias.alias.references.an.entry.type.that.is.not.a.private.key.entry.The.keyclone.command.only.supports.cloning.of.private.key"));
                Object[] source = {alias};
                throw new Exception(form.format(source));
            }

            doCloneEntry(alias, dest, true);  // Now everything can be cloned
            kssave = true;
        } else if (command == CHANGEALIAS) {
            if (alias == null) {
                alias = keyAlias;
            }
            doCloneEntry(alias, dest, false);
            // in PKCS11, clone a PrivateKeyEntry will delete the old one
            if (keyStore.containsAlias(alias)) {
                doDeleteEntry(alias);
            }
            kssave = true;
        } else if (command == KEYPASSWD) {
            keyPassNew = newPass;
            doChangeKeyPasswd(alias);
            kssave = true;
        } else if (command == LIST) {
            if (storePass == null
                    && !KeyStoreUtil.isWindowsKeyStore(storetype)) {
                printNoIntegrityWarning();
            }

            if (alias != null) {
                doPrintEntry(rb.getString("the.certificate"), alias, out);
            } else {
                doPrintEntries(out);
            }
        } else if (command == PRINTCERT) {
            doPrintCert(out);
        } else if (command == SELFCERT) {
            doSelfCert(alias, dname, sigAlgName);
            kssave = true;
        } else if (command == STOREPASSWD) {
            storePassNew = newPass;
            if (storePassNew == null) {
                storePassNew = getNewPasswd("keystore password", storePass);
            }
            kssave = true;
        } else if (command == GENCERT) {
            if (alias == null) {
                alias = keyAlias;
            }
            InputStream inStream = System.in;
            if (infilename != null) {
                inStream = new FileInputStream(infilename);
            }
            PrintStream ps = null;
            if (outfilename != null) {
                ps = new PrintStream(new FileOutputStream(outfilename));
                out = ps;
            }
            try {
                doGenCert(alias, sigAlgName, inStream, out);
            } finally {
                if (inStream != System.in) {
                    inStream.close();
                }
                if (ps != null) {
                    ps.close();
                }
            }
        } else if (command == GENCRL) {
            if (alias == null) {
                alias = keyAlias;
            }
            if (filename != null) {
                try (PrintStream ps =
                         new PrintStream(new FileOutputStream(filename))) {
                    doGenCRL(ps);
                }
            } else {
                doGenCRL(out);
            }
        } else if (command == PRINTCERTREQ) {
            if (filename != null) {
                try (InputStream inStream = new FileInputStream(filename)) {
                    doPrintCertReq(inStream, out);
                }
            } else {
                doPrintCertReq(System.in, out);
            }
        } else if (command == PRINTCRL) {
            doPrintCRL(filename, out);
        }

        // If we need to save the keystore, do so.
        if (kssave) {
            if (verbose) {
                MessageFormat form = new MessageFormat
                        (rb.getString(".Storing.ksfname."));
                Object[] source = {nullStream ? "keystore" : ksfname};
                System.err.println(form.format(source));
            }

            if (token) {
                keyStore.store(null, null);
            } else {
                char[] pass = (storePassNew!=null) ? storePassNew : storePass;
                if (nullStream) {
                    keyStore.store(null, pass);
                } else {
                    ByteArrayOutputStream bout = new ByteArrayOutputStream();
                    keyStore.store(bout, pass);
                    try (FileOutputStream fout = new FileOutputStream(ksfname)) {
                        fout.write(bout.toByteArray());
                    }
                }
            }
        }

        if (isKeyStoreRelated(command)
                && !token && !nullStream && ksfname != null) {

            // JKS storetype warning on the final result keystore
            File f = new File(ksfname);
            if (f.exists()) {
                // Read the first 4 bytes to determine
                // if we're dealing with JKS/JCEKS type store
                String realType = keyStoreType(f);
                if (realType.equalsIgnoreCase("JKS")
                    || realType.equalsIgnoreCase("JCEKS")) {
                    boolean allCerts = true;
                    for (String a : Collections.list(keyStore.aliases())) {
                        if (!keyStore.entryInstanceOf(
                                a, TrustedCertificateEntry.class)) {
                            allCerts = false;
                            break;
                        }
                    }
                    // Don't warn for "cacerts" style keystore.
                    if (!allCerts) {
                        weakWarnings.add(String.format(
                                rb.getString("jks.storetype.warning"),
                                realType, ksfname));
                    }
                }
                if (inplaceImport) {
                    String realSourceStoreType =
                        keyStoreType(new File(inplaceBackupName));
                    String format =
                            realType.equalsIgnoreCase(realSourceStoreType) ?
                            rb.getString("backup.keystore.warning") :
                            rb.getString("migrate.keystore.warning");
                    weakWarnings.add(
                            String.format(format,
                                    srcksfname,
                                    realSourceStoreType,
                                    inplaceBackupName,
                                    realType));
                }
            }
        }
    }

    private String keyStoreType(File f) throws IOException {
        int MAGIC = 0xfeedfeed;
        int JCEKS_MAGIC = 0xcececece;
        try (DataInputStream dis = new DataInputStream(
            new FileInputStream(f))) {
            int xMagic = dis.readInt();
            if (xMagic == MAGIC) {
                return "JKS";
            } else if (xMagic == JCEKS_MAGIC) {
                return "JCEKS";
            } else {
                return "Non JKS/JCEKS";
            }
        }
    }

    /**
     * Generate a certificate: Read PKCS10 request from in, and print
     * certificate to out. Use alias as CA, sigAlgName as the signature
     * type.
     */
    private void doGenCert(String alias, String sigAlgName, InputStream in, PrintStream out)
            throws Exception {


        if (keyStore.containsAlias(alias) == false) {
            MessageFormat form = new MessageFormat
                    (rb.getString("Alias.alias.does.not.exist"));
            Object[] source = {alias};
            throw new Exception(form.format(source));
        }
        Certificate signerCert = keyStore.getCertificate(alias);
        byte[] encoded = signerCert.getEncoded();
        X509CertImpl signerCertImpl = new X509CertImpl(encoded);
        X509CertInfo signerCertInfo = (X509CertInfo)signerCertImpl.get(
                X509CertImpl.NAME + "." + X509CertImpl.INFO);
        X500Name issuer = (X500Name)signerCertInfo.get(X509CertInfo.SUBJECT + "." +
                                           X509CertInfo.DN_NAME);

        Date firstDate = getStartDate(startDate);
        Date lastDate = new Date();
        lastDate.setTime(firstDate.getTime() + validity*1000L*24L*60L*60L);
        CertificateValidity interval = new CertificateValidity(firstDate,
                                                               lastDate);

        PrivateKey privateKey =
                (PrivateKey)recoverKey(alias, storePass, keyPass).fst;
        if (sigAlgName == null) {
            sigAlgName = getCompatibleSigAlgName(privateKey.getAlgorithm());
        }
        Signature signature = Signature.getInstance(sigAlgName);
        signature.initSign(privateKey);

        X509CertInfo info = new X509CertInfo();
        info.set(X509CertInfo.VALIDITY, interval);
        info.set(X509CertInfo.SERIAL_NUMBER, new CertificateSerialNumber(
                    new java.util.Random().nextInt() & 0x7fffffff));
        info.set(X509CertInfo.VERSION,
                    new CertificateVersion(CertificateVersion.V3));
        info.set(X509CertInfo.ALGORITHM_ID,
                    new CertificateAlgorithmId(
                        AlgorithmId.get(sigAlgName)));
        info.set(X509CertInfo.ISSUER, issuer);

        BufferedReader reader = new BufferedReader(new InputStreamReader(in));
        boolean canRead = false;
        StringBuffer sb = new StringBuffer();
        while (true) {
            String s = reader.readLine();
            if (s == null) break;
            // OpenSSL does not use NEW
            //if (s.startsWith("-----BEGIN NEW CERTIFICATE REQUEST-----")) {
            if (s.startsWith("-----BEGIN") && s.indexOf("REQUEST") >= 0) {
                canRead = true;
            //} else if (s.startsWith("-----END NEW CERTIFICATE REQUEST-----")) {
            } else if (s.startsWith("-----END") && s.indexOf("REQUEST") >= 0) {
                break;
            } else if (canRead) {
                sb.append(s);
            }
        }
        byte[] rawReq = Pem.decode(new String(sb));
        PKCS10 req = new PKCS10(rawReq);

        checkWeak(rb.getString("the.certificate.request"), req);

        info.set(X509CertInfo.KEY, new CertificateX509Key(req.getSubjectPublicKeyInfo()));
        info.set(X509CertInfo.SUBJECT,
                    dname==null?req.getSubjectName():new X500Name(dname));
        CertificateExtensions reqex = null;
        Iterator<PKCS10Attribute> attrs = req.getAttributes().getAttributes().iterator();
        while (attrs.hasNext()) {
            PKCS10Attribute attr = attrs.next();
            if (attr.getAttributeId().equals((Object)PKCS9Attribute.EXTENSION_REQUEST_OID)) {
                reqex = (CertificateExtensions)attr.getAttributeValue();
            }
        }
        CertificateExtensions ext = createV3Extensions(
                reqex,
                null,
                v3ext,
                req.getSubjectPublicKeyInfo(),
                signerCert.getPublicKey());
        info.set(X509CertInfo.EXTENSIONS, ext);
        X509CertImpl cert = new X509CertImpl(info);
        cert.sign(privateKey, sigAlgName);
        dumpCert(cert, out);
        for (Certificate ca: keyStore.getCertificateChain(alias)) {
            if (ca instanceof X509Certificate) {
                X509Certificate xca = (X509Certificate)ca;
                if (!isSelfSigned(xca)) {
                    dumpCert(xca, out);
                }
            }
        }

        checkWeak(rb.getString("the.issuer"), keyStore.getCertificateChain(alias));
        checkWeak(rb.getString("the.generated.certificate"), cert);
    }

    private void doGenCRL(PrintStream out)
            throws Exception {
        if (ids == null) {
            throw new Exception("Must provide -id when -gencrl");
        }
        Certificate signerCert = keyStore.getCertificate(alias);
        byte[] encoded = signerCert.getEncoded();
        X509CertImpl signerCertImpl = new X509CertImpl(encoded);
        X509CertInfo signerCertInfo = (X509CertInfo)signerCertImpl.get(
                X509CertImpl.NAME + "." + X509CertImpl.INFO);
        X500Name owner = (X500Name)signerCertInfo.get(X509CertInfo.SUBJECT + "." +
                                                      X509CertInfo.DN_NAME);

        Date firstDate = getStartDate(startDate);
        Date lastDate = (Date) firstDate.clone();
        lastDate.setTime(lastDate.getTime() + validity*1000*24*60*60);
        CertificateValidity interval = new CertificateValidity(firstDate,
                                                               lastDate);


        PrivateKey privateKey =
                (PrivateKey)recoverKey(alias, storePass, keyPass).fst;
        if (sigAlgName == null) {
            sigAlgName = getCompatibleSigAlgName(privateKey.getAlgorithm());
        }

        X509CRLEntry[] badCerts = new X509CRLEntry[ids.size()];
        for (int i=0; i<ids.size(); i++) {
            String id = ids.get(i);
            int d = id.indexOf(':');
            if (d >= 0) {
                CRLExtensions ext = new CRLExtensions();
                ext.set("Reason", new CRLReasonCodeExtension(Integer.parseInt(id.substring(d+1))));
                badCerts[i] = new X509CRLEntryImpl(new BigInteger(id.substring(0, d)),
                        firstDate, ext);
            } else {
                badCerts[i] = new X509CRLEntryImpl(new BigInteger(ids.get(i)), firstDate);
            }
        }
        X509CRLImpl crl = new X509CRLImpl(owner, firstDate, lastDate, badCerts);
        crl.sign(privateKey, sigAlgName);
        if (rfc) {
            out.println("-----BEGIN X509 CRL-----");
            out.println(Base64.getMimeEncoder(64, CRLF).encodeToString(crl.getEncodedInternal()));
            out.println("-----END X509 CRL-----");
        } else {
            out.write(crl.getEncodedInternal());
        }
        checkWeak(rb.getString("the.generated.crl"), crl, privateKey);
    }

    /**
     * Creates a PKCS#10 cert signing request, corresponding to the
     * keys (and name) associated with a given alias.
     */
    private void doCertReq(String alias, String sigAlgName, PrintStream out)
        throws Exception
    {
        if (alias == null) {
            alias = keyAlias;
        }

        Pair<Key,char[]> objs = recoverKey(alias, storePass, keyPass);
        PrivateKey privKey = (PrivateKey)objs.fst;
        if (keyPass == null) {
            keyPass = objs.snd;
        }

        Certificate cert = keyStore.getCertificate(alias);
        if (cert == null) {
            MessageFormat form = new MessageFormat
                (rb.getString("alias.has.no.public.key.certificate."));
            Object[] source = {alias};
            throw new Exception(form.format(source));
        }
        PKCS10 request = new PKCS10(cert.getPublicKey());
        CertificateExtensions ext = createV3Extensions(null, null, v3ext, cert.getPublicKey(), null);
        // Attribute name is not significant
        request.getAttributes().setAttribute(X509CertInfo.EXTENSIONS,
                new PKCS10Attribute(PKCS9Attribute.EXTENSION_REQUEST_OID, ext));

        // Construct a Signature object, so that we can sign the request
        if (sigAlgName == null) {
            sigAlgName = getCompatibleSigAlgName(privKey.getAlgorithm());
        }

        Signature signature = Signature.getInstance(sigAlgName);
        signature.initSign(privKey);
        X500Name subject = dname == null?
                new X500Name(((X509Certificate)cert).getSubjectDN().toString()):
                new X500Name(dname);

        // Sign the request and base-64 encode it
        request.encodeAndSign(subject, signature);
        request.print(out);

        checkWeak(rb.getString("the.generated.certificate.request"), request);
    }

    /**
     * Deletes an entry from the keystore.
     */
    private void doDeleteEntry(String alias) throws Exception {
        if (keyStore.containsAlias(alias) == false) {
            MessageFormat form = new MessageFormat
                (rb.getString("Alias.alias.does.not.exist"));
            Object[] source = {alias};
            throw new Exception(form.format(source));
        }
        keyStore.deleteEntry(alias);
    }

    /**
     * Exports a certificate from the keystore.
     */
    private void doExportCert(String alias, PrintStream out)
        throws Exception
    {
        if (storePass == null
                && !KeyStoreUtil.isWindowsKeyStore(storetype)) {
            printNoIntegrityWarning();
        }
        if (alias == null) {
            alias = keyAlias;
        }
        if (keyStore.containsAlias(alias) == false) {
            MessageFormat form = new MessageFormat
                (rb.getString("Alias.alias.does.not.exist"));
            Object[] source = {alias};
            throw new Exception(form.format(source));
        }

        X509Certificate cert = (X509Certificate)keyStore.getCertificate(alias);
        if (cert == null) {
            MessageFormat form = new MessageFormat
                (rb.getString("Alias.alias.has.no.certificate"));
            Object[] source = {alias};
            throw new Exception(form.format(source));
        }
        dumpCert(cert, out);
        checkWeak(rb.getString("the.certificate"), cert);
    }

    /**
     * Prompt the user for a keypass when generating a key entry.
     * @param alias the entry we will set password for
     * @param orig the original entry of doing a dup, null if generate new
     * @param origPass the password to copy from if user press ENTER
     */
    private char[] promptForKeyPass(String alias, String orig, char[] origPass) throws Exception{
        if (P12KEYSTORE.equalsIgnoreCase(storetype)) {
            return origPass;
        } else if (!token && !protectedPath) {
            // Prompt for key password
            int count;
            for (count = 0; count < 3; count++) {
                MessageFormat form = new MessageFormat(rb.getString
                        ("Enter.key.password.for.alias."));
                Object[] source = {alias};
                System.err.println(form.format(source));
                if (orig == null) {
                    System.err.print(rb.getString
                            (".RETURN.if.same.as.keystore.password."));
                } else {
                    form = new MessageFormat(rb.getString
                            (".RETURN.if.same.as.for.otherAlias."));
                    Object[] src = {orig};
                    System.err.print(form.format(src));
                }
                System.err.flush();
                char[] entered = Password.readPassword(System.in);
                passwords.add(entered);
                if (entered == null) {
                    return origPass;
                } else if (entered.length >= 6) {
                    System.err.print(rb.getString("Re.enter.new.password."));
                    char[] passAgain = Password.readPassword(System.in);
                    passwords.add(passAgain);
                    if (!Arrays.equals(entered, passAgain)) {
                        System.err.println
                            (rb.getString("They.don.t.match.Try.again"));
                        continue;
                    }
                    return entered;
                } else {
                    System.err.println(rb.getString
                        ("Key.password.is.too.short.must.be.at.least.6.characters"));
                }
            }
            if (count == 3) {
                if (command == KEYCLONE) {
                    throw new Exception(rb.getString
                        ("Too.many.failures.Key.entry.not.cloned"));
                } else {
                    throw new Exception(rb.getString
                            ("Too.many.failures.key.not.added.to.keystore"));
                }
            }
        }
        return null;    // PKCS11, MSCAPI, or -protected
    }

    /*
     * Prompt the user for the password credential to be stored.
     */
    private char[] promptForCredential() throws Exception {
        // Handle password supplied via stdin
        if (System.console() == null) {
            char[] importPass = Password.readPassword(System.in);
            passwords.add(importPass);
            return importPass;
        }

        int count;
        for (count = 0; count < 3; count++) {
            System.err.print(
                rb.getString("Enter.the.password.to.be.stored."));
            System.err.flush();
            char[] entered = Password.readPassword(System.in);
            passwords.add(entered);
            System.err.print(rb.getString("Re.enter.password."));
            char[] passAgain = Password.readPassword(System.in);
            passwords.add(passAgain);
            if (!Arrays.equals(entered, passAgain)) {
                System.err.println(rb.getString("They.don.t.match.Try.again"));
                continue;
            }
            return entered;
        }

        if (count == 3) {
            throw new Exception(rb.getString
                ("Too.many.failures.key.not.added.to.keystore"));
        }

        return null;
    }

    /**
     * Creates a new secret key.
     */
    private void doGenSecretKey(String alias, String keyAlgName,
                              int keysize)
        throws Exception
    {
        if (alias == null) {
            alias = keyAlias;
        }
        if (keyStore.containsAlias(alias)) {
            MessageFormat form = new MessageFormat(rb.getString
                ("Secret.key.not.generated.alias.alias.already.exists"));
            Object[] source = {alias};
            throw new Exception(form.format(source));
        }

        // Use the keystore's default PBE algorithm for entry protection
        boolean useDefaultPBEAlgorithm = true;
        SecretKey secKey = null;

        if (keyAlgName.toUpperCase(Locale.ENGLISH).startsWith("PBE")) {
            SecretKeyFactory factory = SecretKeyFactory.getInstance("PBE");

            // User is prompted for PBE credential
            secKey =
                factory.generateSecret(new PBEKeySpec(promptForCredential()));

            // Check whether a specific PBE algorithm was specified
            if (!"PBE".equalsIgnoreCase(keyAlgName)) {
                useDefaultPBEAlgorithm = false;
            }

            if (verbose) {
                MessageFormat form = new MessageFormat(rb.getString(
                    "Generated.keyAlgName.secret.key"));
                Object[] source =
                    {useDefaultPBEAlgorithm ? "PBE" : secKey.getAlgorithm()};
                System.err.println(form.format(source));
            }
        } else {
            KeyGenerator keygen = KeyGenerator.getInstance(keyAlgName);
            if (keysize == -1) {
                if ("DES".equalsIgnoreCase(keyAlgName)) {
                    keysize = 56;
                } else if ("DESede".equalsIgnoreCase(keyAlgName)) {
                    keysize = 168;
                } else {
                    throw new Exception(rb.getString
                        ("Please.provide.keysize.for.secret.key.generation"));
                }
            }
            keygen.init(keysize);
            secKey = keygen.generateKey();

            if (verbose) {
                MessageFormat form = new MessageFormat(rb.getString
                    ("Generated.keysize.bit.keyAlgName.secret.key"));
                Object[] source = {new Integer(keysize),
                                    secKey.getAlgorithm()};
                System.err.println(form.format(source));
            }
        }

        if (keyPass == null) {
            keyPass = promptForKeyPass(alias, null, storePass);
        }

        if (useDefaultPBEAlgorithm) {
            keyStore.setKeyEntry(alias, secKey, keyPass, null);
        } else {
            keyStore.setEntry(alias, new KeyStore.SecretKeyEntry(secKey),
                new KeyStore.PasswordProtection(keyPass, keyAlgName, null));
        }
    }

    /**
     * If no signature algorithm was specified at the command line,
     * we choose one that is compatible with the selected private key
     */
    private static String getCompatibleSigAlgName(String keyAlgName)
            throws Exception {
        if ("DSA".equalsIgnoreCase(keyAlgName)) {
            return "SHA256WithDSA";
        } else if ("RSA".equalsIgnoreCase(keyAlgName)) {
            return "SHA256WithRSA";
        } else if ("EC".equalsIgnoreCase(keyAlgName)) {
            return "SHA256withECDSA";
        } else {
            throw new Exception(rb.getString
                    ("Cannot.derive.signature.algorithm"));
        }
    }
    /**
     * Creates a new key pair and self-signed certificate.
     */
    private void doGenKeyPair(String alias, String dname, String keyAlgName,
                              int keysize, String sigAlgName)
        throws Exception
    {
        if (keysize == -1) {
            if ("EC".equalsIgnoreCase(keyAlgName)) {
                keysize = SecurityProviderConstants.DEF_EC_KEY_SIZE;
            } else if ("RSA".equalsIgnoreCase(keyAlgName)) {
<<<<<<< HEAD
                // hardcode for now as DEF_RSA_KEY_SIZE is still 1024
                keysize = 2048; // SecurityProviderConstants.DEF_RSA_KEY_SIZE;
            } else if ("DSA".equalsIgnoreCase(keyAlgName)) {
                // hardcode for now as DEF_DSA_KEY_SIZE is still 1024
                keysize = 2048;
=======
                keysize = SecurityProviderConstants.DEF_RSA_KEY_SIZE;
            } else if ("DSA".equalsIgnoreCase(keyAlgName)) {
                keysize = SecurityProviderConstants.DEF_DSA_KEY_SIZE;
>>>>>>> 7b97339b
            }
        }

        if (alias == null) {
            alias = keyAlias;
        }

        if (keyStore.containsAlias(alias)) {
            MessageFormat form = new MessageFormat(rb.getString
                ("Key.pair.not.generated.alias.alias.already.exists"));
            Object[] source = {alias};
            throw new Exception(form.format(source));
        }

        if (sigAlgName == null) {
            sigAlgName = getCompatibleSigAlgName(keyAlgName);
        }
        CertAndKeyGen keypair =
                new CertAndKeyGen(keyAlgName, sigAlgName, providerName);


        // If DN is provided, parse it. Otherwise, prompt the user for it.
        X500Name x500Name;
        if (dname == null) {
            x500Name = getX500Name();
        } else {
            x500Name = new X500Name(dname);
        }

        keypair.generate(keysize);
        PrivateKey privKey = keypair.getPrivateKey();

        CertificateExtensions ext = createV3Extensions(
                null,
                null,
                v3ext,
                keypair.getPublicKeyAnyway(),
                null);

        X509Certificate[] chain = new X509Certificate[1];
        chain[0] = keypair.getSelfCertificate(
                x500Name, getStartDate(startDate), validity*24L*60L*60L, ext);

        if (verbose) {
            MessageFormat form = new MessageFormat(rb.getString
                ("Generating.keysize.bit.keyAlgName.key.pair.and.self.signed.certificate.sigAlgName.with.a.validity.of.validality.days.for"));
            Object[] source = {new Integer(keysize),
                                privKey.getAlgorithm(),
                                chain[0].getSigAlgName(),
                                new Long(validity),
                                x500Name};
            System.err.println(form.format(source));
        }

        if (keyPass == null) {
            keyPass = promptForKeyPass(alias, null, storePass);
        }
        checkWeak(rb.getString("the.generated.certificate"), chain[0]);
        keyStore.setKeyEntry(alias, privKey, keyPass, chain);
    }

    /**
     * Clones an entry
     * @param orig original alias
     * @param dest destination alias
     * @changePassword if the password can be changed
     */
    private void doCloneEntry(String orig, String dest, boolean changePassword)
        throws Exception
    {
        if (orig == null) {
            orig = keyAlias;
        }

        if (keyStore.containsAlias(dest)) {
            MessageFormat form = new MessageFormat
                (rb.getString("Destination.alias.dest.already.exists"));
            Object[] source = {dest};
            throw new Exception(form.format(source));
        }

        Pair<Entry,char[]> objs = recoverEntry(keyStore, orig, storePass, keyPass);
        Entry entry = objs.fst;
        keyPass = objs.snd;

        PasswordProtection pp = null;

        if (keyPass != null) {  // protected
            if (!changePassword || P12KEYSTORE.equalsIgnoreCase(storetype)) {
                keyPassNew = keyPass;
            } else {
                if (keyPassNew == null) {
                    keyPassNew = promptForKeyPass(dest, orig, keyPass);
                }
            }
            pp = new PasswordProtection(keyPassNew);
        }
        keyStore.setEntry(dest, entry, pp);
    }

    /**
     * Changes a key password.
     */
    private void doChangeKeyPasswd(String alias) throws Exception
    {

        if (alias == null) {
            alias = keyAlias;
        }
        Pair<Key,char[]> objs = recoverKey(alias, storePass, keyPass);
        Key privKey = objs.fst;
        if (keyPass == null) {
            keyPass = objs.snd;
        }

        if (keyPassNew == null) {
            MessageFormat form = new MessageFormat
                (rb.getString("key.password.for.alias."));
            Object[] source = {alias};
            keyPassNew = getNewPasswd(form.format(source), keyPass);
        }
        keyStore.setKeyEntry(alias, privKey, keyPassNew,
                             keyStore.getCertificateChain(alias));
    }

    /**
     * Imports a JDK 1.1-style identity database. We can only store one
     * certificate per identity, because we use the identity's name as the
     * alias (which references a keystore entry), and aliases must be unique.
     */
    private void doImportIdentityDatabase(InputStream in)
        throws Exception
    {
        System.err.println(rb.getString
            ("No.entries.from.identity.database.added"));
    }

    /**
     * Prints a single keystore entry.
     */
    private void doPrintEntry(String label, String alias, PrintStream out)
        throws Exception
    {
        if (keyStore.containsAlias(alias) == false) {
            MessageFormat form = new MessageFormat
                (rb.getString("Alias.alias.does.not.exist"));
            Object[] source = {alias};
            throw new Exception(form.format(source));
        }

        if (verbose || rfc || debug) {
            MessageFormat form = new MessageFormat
                (rb.getString("Alias.name.alias"));
            Object[] source = {alias};
            out.println(form.format(source));

            if (!token) {
                form = new MessageFormat(rb.getString
                    ("Creation.date.keyStore.getCreationDate.alias."));
                Object[] src = {keyStore.getCreationDate(alias)};
                out.println(form.format(src));
            }
        } else {
            if (!token) {
                MessageFormat form = new MessageFormat
                    (rb.getString("alias.keyStore.getCreationDate.alias."));
                Object[] source = {alias, keyStore.getCreationDate(alias)};
                out.print(form.format(source));
            } else {
                MessageFormat form = new MessageFormat
                    (rb.getString("alias."));
                Object[] source = {alias};
                out.print(form.format(source));
            }
        }

        if (keyStore.entryInstanceOf(alias, KeyStore.SecretKeyEntry.class)) {
            if (verbose || rfc || debug) {
                Object[] source = {"SecretKeyEntry"};
                out.println(new MessageFormat(
                        rb.getString("Entry.type.type.")).format(source));
            } else {
                out.println("SecretKeyEntry, ");
            }
        } else if (keyStore.entryInstanceOf(alias, KeyStore.PrivateKeyEntry.class)) {
            if (verbose || rfc || debug) {
                Object[] source = {"PrivateKeyEntry"};
                out.println(new MessageFormat(
                        rb.getString("Entry.type.type.")).format(source));
            } else {
                out.println("PrivateKeyEntry, ");
            }

            // Get the chain
            Certificate[] chain = keyStore.getCertificateChain(alias);
            if (chain != null) {
                if (verbose || rfc || debug) {
                    out.println(rb.getString
                        ("Certificate.chain.length.") + chain.length);
                    for (int i = 0; i < chain.length; i ++) {
                        MessageFormat form = new MessageFormat
                                (rb.getString("Certificate.i.1."));
                        Object[] source = {new Integer((i + 1))};
                        out.println(form.format(source));
                        if (verbose && (chain[i] instanceof X509Certificate)) {
                            printX509Cert((X509Certificate)(chain[i]), out);
                        } else if (debug) {
                            out.println(chain[i].toString());
                        } else {
                            dumpCert(chain[i], out);
                        }
                        checkWeak(label, chain[i]);
                    }
                } else {
                    // Print the digest of the user cert only
                    out.println
                        (rb.getString("Certificate.fingerprint.SHA1.") +
                        getCertFingerPrint("SHA1", chain[0]));
                    checkWeak(label, chain[0]);
                }
            }
        } else if (keyStore.entryInstanceOf(alias,
                KeyStore.TrustedCertificateEntry.class)) {
            // We have a trusted certificate entry
            Certificate cert = keyStore.getCertificate(alias);
            Object[] source = {"trustedCertEntry"};
            String mf = new MessageFormat(
                    rb.getString("Entry.type.type.")).format(source) + "\n";
            if (verbose && (cert instanceof X509Certificate)) {
                out.println(mf);
                printX509Cert((X509Certificate)cert, out);
            } else if (rfc) {
                out.println(mf);
                dumpCert(cert, out);
            } else if (debug) {
                out.println(cert.toString());
            } else {
                out.println("trustedCertEntry, ");
                out.println(rb.getString("Certificate.fingerprint.SHA1.")
                            + getCertFingerPrint("SHA1", cert));
            }
            checkWeak(label, cert);
        } else {
            out.println(rb.getString("Unknown.Entry.Type"));
        }
    }

    boolean inplaceImportCheck() throws Exception {
        if (P11KEYSTORE.equalsIgnoreCase(srcstoretype) ||
                KeyStoreUtil.isWindowsKeyStore(srcstoretype)) {
            return false;
        }

        if (srcksfname != null) {
            File srcksfile = new File(srcksfname);
            if (srcksfile.exists() && srcksfile.length() == 0) {
                throw new Exception(rb.getString
                        ("Source.keystore.file.exists.but.is.empty.") +
                        srcksfname);
            }
            if (srcksfile.getCanonicalFile()
                    .equals(new File(ksfname).getCanonicalFile())) {
                return true;
            } else {
                // Informational, especially if destkeystore is not
                // provided, which default to ~/.keystore.
                System.err.println(String.format(rb.getString(
                        "importing.keystore.status"), srcksfname, ksfname));
                return false;
            }
        } else {
            throw new Exception(rb.getString
                    ("Please.specify.srckeystore"));
        }
    }

    /**
     * Load the srckeystore from a stream, used in -importkeystore
     * @returns the src KeyStore
     */
    KeyStore loadSourceKeyStore() throws Exception {

        InputStream is = null;
        File srcksfile = null;

        if (P11KEYSTORE.equalsIgnoreCase(srcstoretype) ||
                KeyStoreUtil.isWindowsKeyStore(srcstoretype)) {
            if (!NONE.equals(srcksfname)) {
                System.err.println(MessageFormat.format(rb.getString
                    (".keystore.must.be.NONE.if.storetype.is.{0}"), srcstoretype));
                System.err.println();
                tinyHelp();
            }
        } else {
            srcksfile = new File(srcksfname);
                is = new FileInputStream(srcksfile);
        }

        KeyStore store;
        try {
            if (srcProviderName == null) {
                store = KeyStore.getInstance(srcstoretype);
            } else {
                store = KeyStore.getInstance(srcstoretype, srcProviderName);
            }

            if (srcstorePass == null
                    && !srcprotectedPath
                    && !KeyStoreUtil.isWindowsKeyStore(srcstoretype)) {
                System.err.print(rb.getString("Enter.source.keystore.password."));
                System.err.flush();
                srcstorePass = Password.readPassword(System.in);
                passwords.add(srcstorePass);
            }

            // always let keypass be storepass when using pkcs12
            if (P12KEYSTORE.equalsIgnoreCase(srcstoretype)) {
                if (srckeyPass != null && srcstorePass != null &&
                        !Arrays.equals(srcstorePass, srckeyPass)) {
                    MessageFormat form = new MessageFormat(rb.getString(
                        "Warning.Different.store.and.key.passwords.not.supported.for.PKCS12.KeyStores.Ignoring.user.specified.command.value."));
                    Object[] source = {"-srckeypass"};
                    System.err.println(form.format(source));
                    srckeyPass = srcstorePass;
                }
            }

            store.load(is, srcstorePass);   // "is" already null in PKCS11
        } finally {
            if (is != null) {
                is.close();
            }
        }

        if (srcstorePass == null
                && !KeyStoreUtil.isWindowsKeyStore(srcstoretype)) {
            // anti refactoring, copied from printNoIntegrityWarning(),
            // but change 2 lines
            System.err.println();
            System.err.println(rb.getString
                (".WARNING.WARNING.WARNING."));
            System.err.println(rb.getString
                (".The.integrity.of.the.information.stored.in.the.srckeystore."));
            System.err.println(rb.getString
                (".WARNING.WARNING.WARNING."));
            System.err.println();
        }

        return store;
    }

    /**
     * import all keys and certs from importkeystore.
     * keep alias unchanged if no name conflict, otherwise, prompt.
     * keep keypass unchanged for keys
     */
    private void doImportKeyStore(KeyStore srcKS) throws Exception {

        if (alias != null) {
            doImportKeyStoreSingle(srcKS, alias);
        } else {
            if (dest != null || srckeyPass != null) {
                throw new Exception(rb.getString(
                        "if.alias.not.specified.destalias.and.srckeypass.must.not.be.specified"));
            }
            doImportKeyStoreAll(srcKS);
        }

        if (inplaceImport) {
            // Backup to file.old or file.old2...
            // The keystore is not rewritten yet now.
            for (int n = 1; /* forever */; n++) {
                inplaceBackupName = srcksfname + ".old" + (n == 1 ? "" : n);
                File bkFile = new File(inplaceBackupName);
                if (!bkFile.exists()) {
                    Files.copy(Paths.get(srcksfname), bkFile.toPath());
                    break;
                }
            }

        }

        /*
         * Information display rule of -importkeystore
         * 1. inside single, shows failure
         * 2. inside all, shows sucess
         * 3. inside all where there is a failure, prompt for continue
         * 4. at the final of all, shows summary
         */
    }

    /**
     * Import a single entry named alias from srckeystore
     * @returns 1 if the import action succeed
     *          0 if user choose to ignore an alias-dumplicated entry
     *          2 if setEntry throws Exception
     */
    private int doImportKeyStoreSingle(KeyStore srckeystore, String alias)
            throws Exception {

        String newAlias = (dest==null) ? alias : dest;

        if (keyStore.containsAlias(newAlias)) {
            Object[] source = {alias};
            if (noprompt) {
                System.err.println(new MessageFormat(rb.getString(
                        "Warning.Overwriting.existing.alias.alias.in.destination.keystore")).format(source));
            } else {
                String reply = getYesNoReply(new MessageFormat(rb.getString(
                        "Existing.entry.alias.alias.exists.overwrite.no.")).format(source));
                if ("NO".equals(reply)) {
                    newAlias = inputStringFromStdin(rb.getString
                            ("Enter.new.alias.name.RETURN.to.cancel.import.for.this.entry."));
                    if ("".equals(newAlias)) {
                        System.err.println(new MessageFormat(rb.getString(
                                "Entry.for.alias.alias.not.imported.")).format(
                                source));
                        return 0;
                    }
                }
            }
        }

        Pair<Entry,char[]> objs = recoverEntry(srckeystore, alias, srcstorePass, srckeyPass);
        Entry entry = objs.fst;

        PasswordProtection pp = null;

        // According to keytool.html, "The destination entry will be protected
        // using destkeypass. If destkeypass is not provided, the destination
        // entry will be protected with the source entry password."
        // so always try to protect with destKeyPass.
        char[] newPass = null;
        if (destKeyPass != null) {
            newPass = destKeyPass;
            pp = new PasswordProtection(destKeyPass);
        } else if (objs.snd != null) {
            newPass = objs.snd;
            pp = new PasswordProtection(objs.snd);
        }

        try {
            Certificate c = srckeystore.getCertificate(alias);
            if (c != null) {
                checkWeak("<" + newAlias + ">", c);
            }
            keyStore.setEntry(newAlias, entry, pp);
            // Place the check so that only successful imports are blocked.
            // For example, we don't block a failed SecretEntry import.
            if (P12KEYSTORE.equalsIgnoreCase(storetype)) {
                if (newPass != null && !Arrays.equals(newPass, storePass)) {
                    throw new Exception(rb.getString(
                            "The.destination.pkcs12.keystore.has.different.storepass.and.keypass.Please.retry.with.destkeypass.specified."));
                }
            }
            return 1;
        } catch (KeyStoreException kse) {
            Object[] source2 = {alias, kse.toString()};
            MessageFormat form = new MessageFormat(rb.getString(
                    "Problem.importing.entry.for.alias.alias.exception.Entry.for.alias.alias.not.imported."));
            System.err.println(form.format(source2));
            return 2;
        }
    }

    private void doImportKeyStoreAll(KeyStore srckeystore) throws Exception {

        int ok = 0;
        int count = srckeystore.size();
        for (Enumeration<String> e = srckeystore.aliases();
                                        e.hasMoreElements(); ) {
            String alias = e.nextElement();
            int result = doImportKeyStoreSingle(srckeystore, alias);
            if (result == 1) {
                ok++;
                Object[] source = {alias};
                MessageFormat form = new MessageFormat(rb.getString("Entry.for.alias.alias.successfully.imported."));
                System.err.println(form.format(source));
            } else if (result == 2) {
                if (!noprompt) {
                    String reply = getYesNoReply("Do you want to quit the import process? [no]:  ");
                    if ("YES".equals(reply)) {
                        break;
                    }
                }
            }
        }
        Object[] source = {ok, count-ok};
        MessageFormat form = new MessageFormat(rb.getString(
                "Import.command.completed.ok.entries.successfully.imported.fail.entries.failed.or.cancelled"));
        System.err.println(form.format(source));
    }

    /**
     * Prints all keystore entries.
     */
    private void doPrintEntries(PrintStream out)
        throws Exception
    {
        out.println(rb.getString("Keystore.type.") + keyStore.getType());
        out.println(rb.getString("Keystore.provider.") +
                keyStore.getProvider().getName());
        out.println();

        MessageFormat form;
        form = (keyStore.size() == 1) ?
                new MessageFormat(rb.getString
                        ("Your.keystore.contains.keyStore.size.entry")) :
                new MessageFormat(rb.getString
                        ("Your.keystore.contains.keyStore.size.entries"));
        Object[] source = {new Integer(keyStore.size())};
        out.println(form.format(source));
        out.println();

        for (Enumeration<String> e = keyStore.aliases();
                                        e.hasMoreElements(); ) {
            String alias = e.nextElement();
            doPrintEntry("<" + alias + ">", alias, out);
            if (verbose || rfc) {
                out.println(rb.getString("NEWLINE"));
                out.println(rb.getString
                        ("STAR"));
                out.println(rb.getString
                        ("STARNN"));
            }
        }
    }

    private static <T> Iterable<T> e2i(final Enumeration<T> e) {
        return new Iterable<T>() {
            @Override
            public Iterator<T> iterator() {
                return new Iterator<T>() {
                    @Override
                    public boolean hasNext() {
                        return e.hasMoreElements();
                    }
                    @Override
                    public T next() {
                        return e.nextElement();
                    }
                    public void remove() {
                        throw new UnsupportedOperationException("Not supported yet.");
                    }
                };
            }
        };
    }

    /**
     * Loads CRLs from a source. This method is also called in JarSigner.
     * @param src the source, which means System.in if null, or a URI,
     *        or a bare file path name
     */
    public static Collection<? extends CRL> loadCRLs(String src) throws Exception {
        InputStream in = null;
        URI uri = null;
        if (src == null) {
            in = System.in;
        } else {
            try {
                uri = new URI(src);
                if (uri.getScheme().equals("ldap")) {
                    // No input stream for LDAP
                } else {
                    in = uri.toURL().openStream();
                }
            } catch (Exception e) {
                try {
                    in = new FileInputStream(src);
                } catch (Exception e2) {
                    if (uri == null || uri.getScheme() == null) {
                        throw e2;   // More likely a bare file path
                    } else {
                        throw e;    // More likely a protocol or network problem
                    }
                }
            }
        }
        if (in != null) {
            try {
                // Read the full stream before feeding to X509Factory,
                // otherwise, keytool -gencrl | keytool -printcrl
                // might not work properly, since -gencrl is slow
                // and there's no data in the pipe at the beginning.
                ByteArrayOutputStream bout = new ByteArrayOutputStream();
                byte[] b = new byte[4096];
                while (true) {
                    int len = in.read(b);
                    if (len < 0) break;
                    bout.write(b, 0, len);
                }
                return CertificateFactory.getInstance("X509").generateCRLs(
                        new ByteArrayInputStream(bout.toByteArray()));
            } finally {
                if (in != System.in) {
                    in.close();
                }
            }
        } else {    // must be LDAP, and uri is not null
            // Lazily load LDAPCertStoreHelper if present
            CertStoreHelper helper = CertStoreHelper.getInstance("LDAP");
            String path = uri.getPath();
            if (path.charAt(0) == '/') path = path.substring(1);
            CertStore s = helper.getCertStore(uri);
            X509CRLSelector sel =
                    helper.wrap(new X509CRLSelector(), null, path);
            return s.getCRLs(sel);
        }
    }

    /**
     * Returns CRLs described in a X509Certificate's CRLDistributionPoints
     * Extension. Only those containing a general name of type URI are read.
     */
    public static List<CRL> readCRLsFromCert(X509Certificate cert)
            throws Exception {
        List<CRL> crls = new ArrayList<>();
        CRLDistributionPointsExtension ext =
                X509CertImpl.toImpl(cert).getCRLDistributionPointsExtension();
        if (ext == null) return crls;
        List<DistributionPoint> distPoints =
                ext.get(CRLDistributionPointsExtension.POINTS);
        for (DistributionPoint o: distPoints) {
            GeneralNames names = o.getFullName();
            if (names != null) {
                for (GeneralName name: names.names()) {
                    if (name.getType() == GeneralNameInterface.NAME_URI) {
                        URIName uriName = (URIName)name.getName();
                        for (CRL crl: loadCRLs(uriName.getName())) {
                            if (crl instanceof X509CRL) {
                                crls.add((X509CRL)crl);
                            }
                        }
                        break;  // Different name should point to same CRL
                    }
                }
            }
        }
        return crls;
    }

    private static String verifyCRL(KeyStore ks, CRL crl)
            throws Exception {
        X509CRLImpl xcrl = (X509CRLImpl)crl;
        X500Principal issuer = xcrl.getIssuerX500Principal();
        for (String s: e2i(ks.aliases())) {
            Certificate cert = ks.getCertificate(s);
            if (cert instanceof X509Certificate) {
                X509Certificate xcert = (X509Certificate)cert;
                if (xcert.getSubjectX500Principal().equals(issuer)) {
                    try {
                        ((X509CRLImpl)crl).verify(cert.getPublicKey());
                        return s;
                    } catch (Exception e) {
                    }
                }
            }
        }
        return null;
    }

    private void doPrintCRL(String src, PrintStream out)
            throws Exception {
        for (CRL crl: loadCRLs(src)) {
            printCRL(crl, out);
            String issuer = null;
            Certificate signer = null;
            if (caks != null) {
                issuer = verifyCRL(caks, crl);
                if (issuer != null) {
                    signer = caks.getCertificate(issuer);
                    out.printf(rb.getString(
                            "verified.by.s.in.s.weak"),
                            issuer,
                            "cacerts",
                            withWeak(signer.getPublicKey()));
                    out.println();
                }
            }
            if (issuer == null && keyStore != null) {
                issuer = verifyCRL(keyStore, crl);
                if (issuer != null) {
                    signer = keyStore.getCertificate(issuer);
                    out.printf(rb.getString(
                            "verified.by.s.in.s.weak"),
                            issuer,
                            "keystore",
                            withWeak(signer.getPublicKey()));
                    out.println();
                }
            }
            if (issuer == null) {
                out.println(rb.getString
                        ("STAR"));
                out.println(rb.getString
                        ("warning.not.verified.make.sure.keystore.is.correct"));
                out.println(rb.getString
                        ("STARNN"));
            }
            checkWeak(rb.getString("the.crl"), crl, signer == null ? null : signer.getPublicKey());
        }
    }

    private void printCRL(CRL crl, PrintStream out)
            throws Exception {
        X509CRL xcrl = (X509CRL)crl;
        if (rfc) {
            out.println("-----BEGIN X509 CRL-----");
            out.println(Base64.getMimeEncoder(64, CRLF).encodeToString(xcrl.getEncoded()));
            out.println("-----END X509 CRL-----");
        } else {
            String s;
            if (crl instanceof X509CRLImpl) {
                X509CRLImpl x509crl = (X509CRLImpl) crl;
                s = x509crl.toStringWithAlgName(withWeak("" + x509crl.getSigAlgId()));
            } else {
                s = crl.toString();
            }
            out.println(s);
        }
    }

    private void doPrintCertReq(InputStream in, PrintStream out)
            throws Exception {

        BufferedReader reader = new BufferedReader(new InputStreamReader(in));
        StringBuffer sb = new StringBuffer();
        boolean started = false;
        while (true) {
            String s = reader.readLine();
            if (s == null) break;
            if (!started) {
                if (s.startsWith("-----")) {
                    started = true;
                }
            } else {
                if (s.startsWith("-----")) {
                    break;
                }
                sb.append(s);
            }
        }
        PKCS10 req = new PKCS10(Pem.decode(new String(sb)));

        PublicKey pkey = req.getSubjectPublicKeyInfo();
        out.printf(rb.getString("PKCS.10.with.weak"),
                req.getSubjectName(),
                pkey.getFormat(),
                withWeak(pkey),
                withWeak(req.getSigAlg()));
        for (PKCS10Attribute attr: req.getAttributes().getAttributes()) {
            ObjectIdentifier oid = attr.getAttributeId();
            if (oid.equals((Object)PKCS9Attribute.EXTENSION_REQUEST_OID)) {
                CertificateExtensions exts = (CertificateExtensions)attr.getAttributeValue();
                if (exts != null) {
                    printExtensions(rb.getString("Extension.Request."), exts, out);
                }
            } else {
                out.println("Attribute: " + attr.getAttributeId());
                PKCS9Attribute pkcs9Attr =
                        new PKCS9Attribute(attr.getAttributeId(),
                                           attr.getAttributeValue());
                out.print(pkcs9Attr.getName() + ": ");
                Object attrVal = attr.getAttributeValue();
                out.println(attrVal instanceof String[] ?
                            Arrays.toString((String[]) attrVal) :
                            attrVal);
            }
        }
        if (debug) {
            out.println(req);   // Just to see more, say, public key length...
        }
        checkWeak(rb.getString("the.certificate.request"), req);
    }

    /**
     * Reads a certificate (or certificate chain) and prints its contents in
     * a human readable format.
     */
    private void printCertFromStream(InputStream in, PrintStream out)
        throws Exception
    {
        Collection<? extends Certificate> c = null;
        try {
            c = cf.generateCertificates(in);
        } catch (CertificateException ce) {
            throw new Exception(rb.getString("Failed.to.parse.input"), ce);
        }
        if (c.isEmpty()) {
            throw new Exception(rb.getString("Empty.input"));
        }
        Certificate[] certs = c.toArray(new Certificate[c.size()]);
        for (int i=0; i<certs.length; i++) {
            X509Certificate x509Cert = null;
            try {
                x509Cert = (X509Certificate)certs[i];
            } catch (ClassCastException cce) {
                throw new Exception(rb.getString("Not.X.509.certificate"));
            }
            if (certs.length > 1) {
                MessageFormat form = new MessageFormat
                        (rb.getString("Certificate.i.1."));
                Object[] source = {new Integer(i + 1)};
                out.println(form.format(source));
            }
            if (rfc)
                dumpCert(x509Cert, out);
            else
                printX509Cert(x509Cert, out);
            if (i < (certs.length-1)) {
                out.println();
            }
            checkWeak(oneInMany(rb.getString("the.certificate"), i, certs.length), x509Cert);
        }
    }

    private static String oneInMany(String label, int i, int num) {
        if (num == 1) {
            return label;
        } else {
            return String.format(rb.getString("one.in.many"), label, i+1, num);
        }
    }

    private void doPrintCert(final PrintStream out) throws Exception {
        if (jarfile != null) {
            JarFile jf = new JarFile(jarfile, true);
            Enumeration<JarEntry> entries = jf.entries();
            Set<CodeSigner> ss = new HashSet<>();
            byte[] buffer = new byte[8192];
            int pos = 0;
            while (entries.hasMoreElements()) {
                JarEntry je = entries.nextElement();
                try (InputStream is = jf.getInputStream(je)) {
                    while (is.read(buffer) != -1) {
                        // we just read. this will throw a SecurityException
                        // if a signature/digest check fails. This also
                        // populate the signers
                    }
                }
                CodeSigner[] signers = je.getCodeSigners();
                if (signers != null) {
                    for (CodeSigner signer: signers) {
                        if (!ss.contains(signer)) {
                            ss.add(signer);
                            out.printf(rb.getString("Signer.d."), ++pos);
                            out.println();
                            out.println();
                            out.println(rb.getString("Signature."));
                            out.println();

                            List<? extends Certificate> certs
                                    = signer.getSignerCertPath().getCertificates();
                            int cc = 0;
                            for (Certificate cert: certs) {
                                X509Certificate x = (X509Certificate)cert;
                                if (rfc) {
                                    out.println(rb.getString("Certificate.owner.") + x.getSubjectDN() + "\n");
                                    dumpCert(x, out);
                                } else {
                                    printX509Cert(x, out);
                                }
                                out.println();
                                checkWeak(oneInMany(rb.getString("the.certificate"), cc++, certs.size()), x);
                            }
                            Timestamp ts = signer.getTimestamp();
                            if (ts != null) {
                                out.println(rb.getString("Timestamp."));
                                out.println();
                                certs = ts.getSignerCertPath().getCertificates();
                                cc = 0;
                                for (Certificate cert: certs) {
                                    X509Certificate x = (X509Certificate)cert;
                                    if (rfc) {
                                        out.println(rb.getString("Certificate.owner.") + x.getSubjectDN() + "\n");
                                        dumpCert(x, out);
                                    } else {
                                        printX509Cert(x, out);
                                    }
                                    out.println();
                                    checkWeak(oneInMany(rb.getString("the.tsa.certificate"), cc++, certs.size()), x);
                                }
                            }
                        }
                    }
                }
            }
            jf.close();
            if (ss.isEmpty()) {
                out.println(rb.getString("Not.a.signed.jar.file"));
            }
        } else if (sslserver != null) {
            // Lazily load SSLCertStoreHelper if present
            CertStoreHelper helper = CertStoreHelper.getInstance("SSLServer");
            CertStore cs = helper.getCertStore(new URI("https://" + sslserver));
            Collection<? extends Certificate> chain;
            try {
                chain = cs.getCertificates(null);
                if (chain.isEmpty()) {
                    // If the certs are not retrieved, we consider it an error
                    // even if the URL connection is successful.
                    throw new Exception(rb.getString(
                                        "No.certificate.from.the.SSL.server"));
                }
            } catch (CertStoreException cse) {
                if (cse.getCause() instanceof IOException) {
                    throw new Exception(rb.getString(
                                        "No.certificate.from.the.SSL.server"),
                                        cse.getCause());
                } else {
                    throw cse;
                }
            }

            int i = 0;
            for (Certificate cert : chain) {
                try {
                    if (rfc) {
                        dumpCert(cert, out);
                    } else {
                        out.println("Certificate #" + i++);
                        out.println("====================================");
                        printX509Cert((X509Certificate)cert, out);
                        out.println();
                    }
                    checkWeak(oneInMany(rb.getString("the.certificate"), i, chain.size()), cert);
                } catch (Exception e) {
                    if (debug) {
                        e.printStackTrace();
                    }
                }
            }
        } else {
            if (filename != null) {
                try (FileInputStream inStream = new FileInputStream(filename)) {
                    printCertFromStream(inStream, out);
                }
            } else {
                printCertFromStream(System.in, out);
            }
        }
    }
    /**
     * Creates a self-signed certificate, and stores it as a single-element
     * certificate chain.
     */
    private void doSelfCert(String alias, String dname, String sigAlgName)
        throws Exception
    {
        if (alias == null) {
            alias = keyAlias;
        }

        Pair<Key,char[]> objs = recoverKey(alias, storePass, keyPass);
        PrivateKey privKey = (PrivateKey)objs.fst;
        if (keyPass == null)
            keyPass = objs.snd;

        // Determine the signature algorithm
        if (sigAlgName == null) {
            sigAlgName = getCompatibleSigAlgName(privKey.getAlgorithm());
        }

        // Get the old certificate
        Certificate oldCert = keyStore.getCertificate(alias);
        if (oldCert == null) {
            MessageFormat form = new MessageFormat
                (rb.getString("alias.has.no.public.key"));
            Object[] source = {alias};
            throw new Exception(form.format(source));
        }
        if (!(oldCert instanceof X509Certificate)) {
            MessageFormat form = new MessageFormat
                (rb.getString("alias.has.no.X.509.certificate"));
            Object[] source = {alias};
            throw new Exception(form.format(source));
        }

        // convert to X509CertImpl, so that we can modify selected fields
        // (no public APIs available yet)
        byte[] encoded = oldCert.getEncoded();
        X509CertImpl certImpl = new X509CertImpl(encoded);
        X509CertInfo certInfo = (X509CertInfo)certImpl.get(X509CertImpl.NAME
                                                           + "." +
                                                           X509CertImpl.INFO);

        // Extend its validity
        Date firstDate = getStartDate(startDate);
        Date lastDate = new Date();
        lastDate.setTime(firstDate.getTime() + validity*1000L*24L*60L*60L);
        CertificateValidity interval = new CertificateValidity(firstDate,
                                                               lastDate);
        certInfo.set(X509CertInfo.VALIDITY, interval);

        // Make new serial number
        certInfo.set(X509CertInfo.SERIAL_NUMBER, new CertificateSerialNumber(
                    new java.util.Random().nextInt() & 0x7fffffff));

        // Set owner and issuer fields
        X500Name owner;
        if (dname == null) {
            // Get the owner name from the certificate
            owner = (X500Name)certInfo.get(X509CertInfo.SUBJECT + "." +
                                           X509CertInfo.DN_NAME);
        } else {
            // Use the owner name specified at the command line
            owner = new X500Name(dname);
            certInfo.set(X509CertInfo.SUBJECT + "." +
                         X509CertInfo.DN_NAME, owner);
        }
        // Make issuer same as owner (self-signed!)
        certInfo.set(X509CertInfo.ISSUER + "." +
                     X509CertInfo.DN_NAME, owner);

        // The inner and outer signature algorithms have to match.
        // The way we achieve that is really ugly, but there seems to be no
        // other solution: We first sign the cert, then retrieve the
        // outer sigalg and use it to set the inner sigalg
        X509CertImpl newCert = new X509CertImpl(certInfo);
        newCert.sign(privKey, sigAlgName);
        AlgorithmId sigAlgid = (AlgorithmId)newCert.get(X509CertImpl.SIG_ALG);
        certInfo.set(CertificateAlgorithmId.NAME + "." +
                     CertificateAlgorithmId.ALGORITHM, sigAlgid);

        certInfo.set(X509CertInfo.VERSION,
                        new CertificateVersion(CertificateVersion.V3));

        CertificateExtensions ext = createV3Extensions(
                null,
                (CertificateExtensions)certInfo.get(X509CertInfo.EXTENSIONS),
                v3ext,
                oldCert.getPublicKey(),
                null);
        certInfo.set(X509CertInfo.EXTENSIONS, ext);
        // Sign the new certificate
        newCert = new X509CertImpl(certInfo);
        newCert.sign(privKey, sigAlgName);

        // Store the new certificate as a single-element certificate chain
        keyStore.setKeyEntry(alias, privKey,
                             (keyPass != null) ? keyPass : storePass,
                             new Certificate[] { newCert } );

        if (verbose) {
            System.err.println(rb.getString("New.certificate.self.signed."));
            System.err.print(newCert.toString());
            System.err.println();
        }
    }

    /**
     * Processes a certificate reply from a certificate authority.
     *
     * <p>Builds a certificate chain on top of the certificate reply,
     * using trusted certificates from the keystore. The chain is complete
     * after a self-signed certificate has been encountered. The self-signed
     * certificate is considered a root certificate authority, and is stored
     * at the end of the chain.
     *
     * <p>The newly generated chain replaces the old chain associated with the
     * key entry.
     *
     * @return true if the certificate reply was installed, otherwise false.
     */
    private boolean installReply(String alias, InputStream in)
        throws Exception
    {
        if (alias == null) {
            alias = keyAlias;
        }

        Pair<Key,char[]> objs = recoverKey(alias, storePass, keyPass);
        PrivateKey privKey = (PrivateKey)objs.fst;
        if (keyPass == null) {
            keyPass = objs.snd;
        }

        Certificate userCert = keyStore.getCertificate(alias);
        if (userCert == null) {
            MessageFormat form = new MessageFormat
                (rb.getString("alias.has.no.public.key.certificate."));
            Object[] source = {alias};
            throw new Exception(form.format(source));
        }

        // Read the certificates in the reply
        Collection<? extends Certificate> c = cf.generateCertificates(in);
        if (c.isEmpty()) {
            throw new Exception(rb.getString("Reply.has.no.certificates"));
        }
        Certificate[] replyCerts = c.toArray(new Certificate[c.size()]);
        Certificate[] newChain;
        if (replyCerts.length == 1) {
            // single-cert reply
            newChain = establishCertChain(userCert, replyCerts[0]);
        } else {
            // cert-chain reply (e.g., PKCS#7)
            newChain = validateReply(alias, userCert, replyCerts);
        }

        // Now store the newly established chain in the keystore. The new
        // chain replaces the old one. The chain can be null if user chooses no.
        if (newChain != null) {
            keyStore.setKeyEntry(alias, privKey,
                                 (keyPass != null) ? keyPass : storePass,
                                 newChain);
            return true;
        } else {
            return false;
        }
    }

    /**
     * Imports a certificate and adds it to the list of trusted certificates.
     *
     * @return true if the certificate was added, otherwise false.
     */
    private boolean addTrustedCert(String alias, InputStream in)
        throws Exception
    {
        if (alias == null) {
            throw new Exception(rb.getString("Must.specify.alias"));
        }
        if (keyStore.containsAlias(alias)) {
            MessageFormat form = new MessageFormat(rb.getString
                ("Certificate.not.imported.alias.alias.already.exists"));
            Object[] source = {alias};
            throw new Exception(form.format(source));
        }

        // Read the certificate
        X509Certificate cert = null;
        try {
            cert = (X509Certificate)cf.generateCertificate(in);
        } catch (ClassCastException | CertificateException ce) {
            throw new Exception(rb.getString("Input.not.an.X.509.certificate"));
        }

        if (noprompt) {
            checkWeak(rb.getString("the.input"), cert);
            keyStore.setCertificateEntry(alias, cert);
            return true;
        }

        // if certificate is self-signed, make sure it verifies
        boolean selfSigned = false;
        if (isSelfSigned(cert)) {
            cert.verify(cert.getPublicKey());
            selfSigned = true;
        }

        // check if cert already exists in keystore
        String reply = null;
        String trustalias = keyStore.getCertificateAlias(cert);
        if (trustalias != null) {
            MessageFormat form = new MessageFormat(rb.getString
                ("Certificate.already.exists.in.keystore.under.alias.trustalias."));
            Object[] source = {trustalias};
            System.err.println(form.format(source));
            checkWeak(rb.getString("the.input"), cert);
            printWeakWarnings(true);
            reply = getYesNoReply
                (rb.getString("Do.you.still.want.to.add.it.no."));
        } else if (selfSigned) {
            if (trustcacerts && (caks != null) &&
                    ((trustalias=caks.getCertificateAlias(cert)) != null)) {
                MessageFormat form = new MessageFormat(rb.getString
                        ("Certificate.already.exists.in.system.wide.CA.keystore.under.alias.trustalias."));
                Object[] source = {trustalias};
                System.err.println(form.format(source));
                checkWeak(rb.getString("the.input"), cert);
                printWeakWarnings(true);
                reply = getYesNoReply
                        (rb.getString("Do.you.still.want.to.add.it.to.your.own.keystore.no."));
            }
            if (trustalias == null) {
                // Print the cert and ask user if they really want to add
                // it to their keystore
                printX509Cert(cert, System.out);
                checkWeak(rb.getString("the.input"), cert);
                printWeakWarnings(true);
                reply = getYesNoReply
                        (rb.getString("Trust.this.certificate.no."));
            }
        }
        if (reply != null) {
            if ("YES".equals(reply)) {
                keyStore.setCertificateEntry(alias, cert);
                return true;
            } else {
                return false;
            }
        }

        // Not found in this keystore and not self-signed
        // Try to establish trust chain
        try {
            Certificate[] chain = establishCertChain(null, cert);
            if (chain != null) {
                keyStore.setCertificateEntry(alias, cert);
                return true;
            }
        } catch (Exception e) {
            // Print the cert and ask user if they really want to add it to
            // their keystore
            printX509Cert(cert, System.out);
            checkWeak(rb.getString("the.input"), cert);
            printWeakWarnings(true);
            reply = getYesNoReply
                (rb.getString("Trust.this.certificate.no."));
            if ("YES".equals(reply)) {
                keyStore.setCertificateEntry(alias, cert);
                return true;
            } else {
                return false;
            }
        }

        return false;
    }

    /**
     * Prompts user for new password. New password must be different from
     * old one.
     *
     * @param prompt the message that gets prompted on the screen
     * @param oldPasswd the current (i.e., old) password
     */
    private char[] getNewPasswd(String prompt, char[] oldPasswd)
        throws Exception
    {
        char[] entered = null;
        char[] reentered = null;

        for (int count = 0; count < 3; count++) {
            MessageFormat form = new MessageFormat
                (rb.getString("New.prompt."));
            Object[] source = {prompt};
            System.err.print(form.format(source));
            entered = Password.readPassword(System.in);
            passwords.add(entered);
            if (entered == null || entered.length < 6) {
                System.err.println(rb.getString
                    ("Password.is.too.short.must.be.at.least.6.characters"));
            } else if (Arrays.equals(entered, oldPasswd)) {
                System.err.println(rb.getString("Passwords.must.differ"));
            } else {
                form = new MessageFormat
                        (rb.getString("Re.enter.new.prompt."));
                Object[] src = {prompt};
                System.err.print(form.format(src));
                reentered = Password.readPassword(System.in);
                passwords.add(reentered);
                if (!Arrays.equals(entered, reentered)) {
                    System.err.println
                        (rb.getString("They.don.t.match.Try.again"));
                } else {
                    Arrays.fill(reentered, ' ');
                    return entered;
                }
            }
            if (entered != null) {
                Arrays.fill(entered, ' ');
                entered = null;
            }
            if (reentered != null) {
                Arrays.fill(reentered, ' ');
                reentered = null;
            }
        }
        throw new Exception(rb.getString("Too.many.failures.try.later"));
    }

    /**
     * Prompts user for alias name.
     * @param prompt the {0} of "Enter {0} alias name:  " in prompt line
     * @returns the string entered by the user, without the \n at the end
     */
    private String getAlias(String prompt) throws Exception {
        if (prompt != null) {
            MessageFormat form = new MessageFormat
                (rb.getString("Enter.prompt.alias.name."));
            Object[] source = {prompt};
            System.err.print(form.format(source));
        } else {
            System.err.print(rb.getString("Enter.alias.name."));
        }
        return (new BufferedReader(new InputStreamReader(
                                        System.in))).readLine();
    }

    /**
     * Prompts user for an input string from the command line (System.in)
     * @prompt the prompt string printed
     * @returns the string entered by the user, without the \n at the end
     */
    private String inputStringFromStdin(String prompt) throws Exception {
        System.err.print(prompt);
        return (new BufferedReader(new InputStreamReader(
                                        System.in))).readLine();
    }

    /**
     * Prompts user for key password. User may select to choose the same
     * password (<code>otherKeyPass</code>) as for <code>otherAlias</code>.
     */
    private char[] getKeyPasswd(String alias, String otherAlias,
                                char[] otherKeyPass)
        throws Exception
    {
        int count = 0;
        char[] keyPass = null;

        do {
            if (otherKeyPass != null) {
                MessageFormat form = new MessageFormat(rb.getString
                        ("Enter.key.password.for.alias."));
                Object[] source = {alias};
                System.err.println(form.format(source));

                form = new MessageFormat(rb.getString
                        (".RETURN.if.same.as.for.otherAlias."));
                Object[] src = {otherAlias};
                System.err.print(form.format(src));
            } else {
                MessageFormat form = new MessageFormat(rb.getString
                        ("Enter.key.password.for.alias."));
                Object[] source = {alias};
                System.err.print(form.format(source));
            }
            System.err.flush();
            keyPass = Password.readPassword(System.in);
            passwords.add(keyPass);
            if (keyPass == null) {
                keyPass = otherKeyPass;
            }
            count++;
        } while ((keyPass == null) && count < 3);

        if (keyPass == null) {
            throw new Exception(rb.getString("Too.many.failures.try.later"));
        }

        return keyPass;
    }

    private String withWeak(String alg) {
        if (DISABLED_CHECK.permits(SIG_PRIMITIVE_SET, alg, null)) {
            return alg;
        } else {
            return String.format(rb.getString("with.weak"), alg);
        }
    }

    private String withWeak(PublicKey key) {
        if (DISABLED_CHECK.permits(SIG_PRIMITIVE_SET, key)) {
            return String.format(rb.getString("key.bit"),
                    KeyUtil.getKeySize(key), key.getAlgorithm());
        } else {
            return String.format(rb.getString("key.bit.weak"),
                    KeyUtil.getKeySize(key), key.getAlgorithm());
        }
    }

    /**
     * Prints a certificate in a human readable format.
     */
    private void printX509Cert(X509Certificate cert, PrintStream out)
        throws Exception
    {
        /*
        out.println("Owner: "
                    + cert.getSubjectDN().toString()
                    + "\n"
                    + "Issuer: "
                    + cert.getIssuerDN().toString()
                    + "\n"
                    + "Serial number: " + cert.getSerialNumber().toString(16)
                    + "\n"
                    + "Valid from: " + cert.getNotBefore().toString()
                    + " until: " + cert.getNotAfter().toString()
                    + "\n"
                    + "Certificate fingerprints:\n"
                    + "\t MD5:  " + getCertFingerPrint("MD5", cert)
                    + "\n"
                    + "\t SHA1: " + getCertFingerPrint("SHA1", cert));
        */

        MessageFormat form = new MessageFormat
                (rb.getString(".PATTERN.printX509Cert.with.weak"));
        PublicKey pkey = cert.getPublicKey();
        String sigName = cert.getSigAlgName();
        // No need to warn about sigalg of a trust anchor
        if (!isTrustedCert(cert)) {
            sigName = withWeak(sigName);
        }
        Object[] source = {cert.getSubjectDN().toString(),
                        cert.getIssuerDN().toString(),
                        cert.getSerialNumber().toString(16),
                        cert.getNotBefore().toString(),
                        cert.getNotAfter().toString(),
                        getCertFingerPrint("MD5", cert),
                        getCertFingerPrint("SHA1", cert),
                        getCertFingerPrint("SHA-256", cert),
                        sigName,
                        withWeak(pkey),
                        cert.getVersion()
                        };
        out.println(form.format(source));

        if (cert instanceof X509CertImpl) {
            X509CertImpl impl = (X509CertImpl)cert;
            X509CertInfo certInfo = (X509CertInfo)impl.get(X509CertImpl.NAME
                                                           + "." +
                                                           X509CertImpl.INFO);
            CertificateExtensions exts = (CertificateExtensions)
                    certInfo.get(X509CertInfo.EXTENSIONS);
            if (exts != null) {
                printExtensions(rb.getString("Extensions."), exts, out);
            }
        }
    }

    private static void printExtensions(String title, CertificateExtensions exts, PrintStream out)
            throws Exception {
        int extnum = 0;
        Iterator<Extension> i1 = exts.getAllExtensions().iterator();
        Iterator<Extension> i2 = exts.getUnparseableExtensions().values().iterator();
        while (i1.hasNext() || i2.hasNext()) {
            Extension ext = i1.hasNext()?i1.next():i2.next();
            if (extnum == 0) {
                out.println();
                out.println(title);
                out.println();
            }
            out.print("#"+(++extnum)+": "+ ext);
            if (ext.getClass() == Extension.class) {
                byte[] v = ext.getExtensionValue();
                if (v.length == 0) {
                    out.println(rb.getString(".Empty.value."));
                } else {
                    new sun.misc.HexDumpEncoder().encodeBuffer(ext.getExtensionValue(), out);
                    out.println();
                }
            }
            out.println();
        }
    }

    /**
     * Returns true if the certificate is self-signed, false otherwise.
     */
    private boolean isSelfSigned(X509Certificate cert) {
        return signedBy(cert, cert);
    }

    private boolean signedBy(X509Certificate end, X509Certificate ca) {
        if (!ca.getSubjectDN().equals(end.getIssuerDN())) {
            return false;
        }
        try {
            end.verify(ca.getPublicKey());
            return true;
        } catch (Exception e) {
            return false;
        }
    }

    /**
     * Locates a signer for a given certificate from a given keystore and
     * returns the signer's certificate.
     * @param cert the certificate whose signer is searched, not null
     * @param ks the keystore to search with, not null
     * @return <code>cert</code> itself if it's already inside <code>ks</code>,
     * or a certificate inside <code>ks</code> who signs <code>cert</code>,
     * or null otherwise. A label is added.
     */
    private static Pair<String,Certificate>
            getSigner(Certificate cert, KeyStore ks) throws Exception {
        if (ks.getCertificateAlias(cert) != null) {
            return new Pair<>("", cert);
        }
        for (Enumeration<String> aliases = ks.aliases();
                aliases.hasMoreElements(); ) {
            String name = aliases.nextElement();
            Certificate trustedCert = ks.getCertificate(name);
            if (trustedCert != null) {
                try {
                    cert.verify(trustedCert.getPublicKey());
                    return new Pair<>(name, trustedCert);
                } catch (Exception e) {
                    // Not verified, skip to the next one
                }
            }
        }
        return null;
    }

    /**
     * Gets an X.500 name suitable for inclusion in a certification request.
     */
    private X500Name getX500Name() throws IOException {
        BufferedReader in;
        in = new BufferedReader(new InputStreamReader(System.in));
        String commonName = "Unknown";
        String organizationalUnit = "Unknown";
        String organization = "Unknown";
        String city = "Unknown";
        String state = "Unknown";
        String country = "Unknown";
        X500Name name;
        String userInput = null;

        int maxRetry = 20;
        do {
            if (maxRetry-- < 0) {
                throw new RuntimeException(rb.getString(
                        "Too.many.retries.program.terminated"));
            }
            commonName = inputString(in,
                    rb.getString("What.is.your.first.and.last.name."),
                    commonName);
            organizationalUnit = inputString(in,
                    rb.getString
                        ("What.is.the.name.of.your.organizational.unit."),
                    organizationalUnit);
            organization = inputString(in,
                    rb.getString("What.is.the.name.of.your.organization."),
                    organization);
            city = inputString(in,
                    rb.getString("What.is.the.name.of.your.City.or.Locality."),
                    city);
            state = inputString(in,
                    rb.getString("What.is.the.name.of.your.State.or.Province."),
                    state);
            country = inputString(in,
                    rb.getString
                        ("What.is.the.two.letter.country.code.for.this.unit."),
                    country);
            name = new X500Name(commonName, organizationalUnit, organization,
                                city, state, country);
            MessageFormat form = new MessageFormat
                (rb.getString("Is.name.correct."));
            Object[] source = {name};
            userInput = inputString
                (in, form.format(source), rb.getString("no"));
        } while (collator.compare(userInput, rb.getString("yes")) != 0 &&
                 collator.compare(userInput, rb.getString("y")) != 0);

        System.err.println();
        return name;
    }

    private String inputString(BufferedReader in, String prompt,
                               String defaultValue)
        throws IOException
    {
        System.err.println(prompt);
        MessageFormat form = new MessageFormat
                (rb.getString(".defaultValue."));
        Object[] source = {defaultValue};
        System.err.print(form.format(source));
        System.err.flush();

        String value = in.readLine();
        if (value == null || collator.compare(value, "") == 0) {
            value = defaultValue;
        }
        return value;
    }

    /**
     * Writes an X.509 certificate in base64 or binary encoding to an output
     * stream.
     */
    private void dumpCert(Certificate cert, PrintStream out)
        throws IOException, CertificateException
    {
        if (rfc) {
            out.println(X509Factory.BEGIN_CERT);
            out.println(Base64.getMimeEncoder(64, CRLF).encodeToString(cert.getEncoded()));
            out.println(X509Factory.END_CERT);
        } else {
            out.write(cert.getEncoded()); // binary
        }
    }

    /**
     * Converts a byte to hex digit and writes to the supplied buffer
     */
    private void byte2hex(byte b, StringBuffer buf) {
        char[] hexChars = { '0', '1', '2', '3', '4', '5', '6', '7', '8',
                            '9', 'A', 'B', 'C', 'D', 'E', 'F' };
        int high = ((b & 0xf0) >> 4);
        int low = (b & 0x0f);
        buf.append(hexChars[high]);
        buf.append(hexChars[low]);
    }

    /**
     * Converts a byte array to hex string
     */
    private String toHexString(byte[] block) {
        StringBuffer buf = new StringBuffer();
        int len = block.length;
        for (int i = 0; i < len; i++) {
             byte2hex(block[i], buf);
             if (i < len-1) {
                 buf.append(":");
             }
        }
        return buf.toString();
    }

    /**
     * Recovers (private) key associated with given alias.
     *
     * @return an array of objects, where the 1st element in the array is the
     * recovered private key, and the 2nd element is the password used to
     * recover it.
     */
    private Pair<Key,char[]> recoverKey(String alias, char[] storePass,
                                       char[] keyPass)
        throws Exception
    {
        Key key = null;

        if (keyStore.containsAlias(alias) == false) {
            MessageFormat form = new MessageFormat
                (rb.getString("Alias.alias.does.not.exist"));
            Object[] source = {alias};
            throw new Exception(form.format(source));
        }
        if (!keyStore.entryInstanceOf(alias, KeyStore.PrivateKeyEntry.class) &&
                !keyStore.entryInstanceOf(alias, KeyStore.SecretKeyEntry.class)) {
            MessageFormat form = new MessageFormat
                (rb.getString("Alias.alias.has.no.key"));
            Object[] source = {alias};
            throw new Exception(form.format(source));
        }

        if (keyPass == null) {
            // Try to recover the key using the keystore password
            try {
                key = keyStore.getKey(alias, storePass);

                keyPass = storePass;
                passwords.add(keyPass);
            } catch (UnrecoverableKeyException e) {
                // Did not work out, so prompt user for key password
                if (!token) {
                    keyPass = getKeyPasswd(alias, null, null);
                    key = keyStore.getKey(alias, keyPass);
                } else {
                    throw e;
                }
            }
        } else {
            key = keyStore.getKey(alias, keyPass);
        }

        return Pair.of(key, keyPass);
    }

    /**
     * Recovers entry associated with given alias.
     *
     * @return an array of objects, where the 1st element in the array is the
     * recovered entry, and the 2nd element is the password used to
     * recover it (null if no password).
     */
    private Pair<Entry,char[]> recoverEntry(KeyStore ks,
                            String alias,
                            char[] pstore,
                            char[] pkey) throws Exception {

        if (ks.containsAlias(alias) == false) {
            MessageFormat form = new MessageFormat
                (rb.getString("Alias.alias.does.not.exist"));
            Object[] source = {alias};
            throw new Exception(form.format(source));
        }

        PasswordProtection pp = null;
        Entry entry;

        try {
            // First attempt to access entry without key password
            // (PKCS11 entry or trusted certificate entry, for example)

            entry = ks.getEntry(alias, pp);
            pkey = null;
        } catch (UnrecoverableEntryException une) {

            if(P11KEYSTORE.equalsIgnoreCase(ks.getType()) ||
                KeyStoreUtil.isWindowsKeyStore(ks.getType())) {
                // should not happen, but a possibility
                throw une;
            }

            // entry is protected

            if (pkey != null) {

                // try provided key password

                pp = new PasswordProtection(pkey);
                entry = ks.getEntry(alias, pp);

            } else {

                // try store pass

                try {
                    pp = new PasswordProtection(pstore);
                    entry = ks.getEntry(alias, pp);
                    pkey = pstore;
                } catch (UnrecoverableEntryException une2) {
                    if (P12KEYSTORE.equalsIgnoreCase(ks.getType())) {

                        // P12 keystore currently does not support separate
                        // store and entry passwords

                        throw une2;
                    } else {

                        // prompt for entry password

                        pkey = getKeyPasswd(alias, null, null);
                        pp = new PasswordProtection(pkey);
                        entry = ks.getEntry(alias, pp);
                    }
                }
            }
        }

        return Pair.of(entry, pkey);
    }
    /**
     * Gets the requested finger print of the certificate.
     */
    private String getCertFingerPrint(String mdAlg, Certificate cert)
        throws Exception
    {
        byte[] encCertInfo = cert.getEncoded();
        MessageDigest md = MessageDigest.getInstance(mdAlg);
        byte[] digest = md.digest(encCertInfo);
        return toHexString(digest);
    }

    /**
     * Prints warning about missing integrity check.
     */
    private void printNoIntegrityWarning() {
        System.err.println();
        System.err.println(rb.getString
            (".WARNING.WARNING.WARNING."));
        System.err.println(rb.getString
            (".The.integrity.of.the.information.stored.in.your.keystore."));
        System.err.println(rb.getString
            (".WARNING.WARNING.WARNING."));
        System.err.println();
    }

    /**
     * Validates chain in certification reply, and returns the ordered
     * elements of the chain (with user certificate first, and root
     * certificate last in the array).
     *
     * @param alias the alias name
     * @param userCert the user certificate of the alias
     * @param replyCerts the chain provided in the reply
     */
    private Certificate[] validateReply(String alias,
                                        Certificate userCert,
                                        Certificate[] replyCerts)
        throws Exception
    {

        checkWeak(rb.getString("reply"), replyCerts);

        // order the certs in the reply (bottom-up).
        // we know that all certs in the reply are of type X.509, because
        // we parsed them using an X.509 certificate factory
        int i;
        PublicKey userPubKey = userCert.getPublicKey();
        for (i=0; i<replyCerts.length; i++) {
            if (userPubKey.equals(replyCerts[i].getPublicKey())) {
                break;
            }
        }
        if (i == replyCerts.length) {
            MessageFormat form = new MessageFormat(rb.getString
                ("Certificate.reply.does.not.contain.public.key.for.alias."));
            Object[] source = {alias};
            throw new Exception(form.format(source));
        }

        Certificate tmpCert = replyCerts[0];
        replyCerts[0] = replyCerts[i];
        replyCerts[i] = tmpCert;

        X509Certificate thisCert = (X509Certificate)replyCerts[0];

        for (i=1; i < replyCerts.length-1; i++) {
            // find a cert in the reply who signs thisCert
            int j;
            for (j=i; j<replyCerts.length; j++) {
                if (signedBy(thisCert, (X509Certificate)replyCerts[j])) {
                    tmpCert = replyCerts[i];
                    replyCerts[i] = replyCerts[j];
                    replyCerts[j] = tmpCert;
                    thisCert = (X509Certificate)replyCerts[i];
                    break;
                }
            }
            if (j == replyCerts.length) {
                throw new Exception
                    (rb.getString("Incomplete.certificate.chain.in.reply"));
            }
        }

        if (noprompt) {
            return replyCerts;
        }

        // do we trust the cert at the top?
        Certificate topCert = replyCerts[replyCerts.length-1];
        boolean fromKeyStore = true;
        Pair<String,Certificate> root = getSigner(topCert, keyStore);
        if (root == null && trustcacerts && caks != null) {
            root = getSigner(topCert, caks);
            fromKeyStore = false;
        }
        if (root == null) {
            System.err.println();
            System.err.println
                    (rb.getString("Top.level.certificate.in.reply."));
            printX509Cert((X509Certificate)topCert, System.out);
            System.err.println();
            System.err.print(rb.getString(".is.not.trusted."));
            printWeakWarnings(true);
            String reply = getYesNoReply
                    (rb.getString("Install.reply.anyway.no."));
            if ("NO".equals(reply)) {
                return null;
            }
        } else {
            if (root.snd != topCert) {
                // append the root CA cert to the chain
                Certificate[] tmpCerts =
                    new Certificate[replyCerts.length+1];
                System.arraycopy(replyCerts, 0, tmpCerts, 0,
                                 replyCerts.length);
                tmpCerts[tmpCerts.length-1] = root.snd;
                replyCerts = tmpCerts;
                checkWeak(String.format(rb.getString(fromKeyStore ?
                                            "alias.in.keystore" :
                                            "alias.in.cacerts"),
                                        root.fst),
                          root.snd);
            }
        }
        return replyCerts;
    }

    /**
     * Establishes a certificate chain (using trusted certificates in the
     * keystore and cacerts), starting with the reply (certToVerify)
     * and ending at a self-signed certificate found in the keystore.
     *
     * @param userCert optional existing certificate, mostly likely be the
     *                 original self-signed cert created by -genkeypair.
     *                 It must have the same public key as certToVerify
     *                 but cannot be the same cert.
     * @param certToVerify the starting certificate to build the chain
     * @returns the established chain, might be null if user decides not
     */
    private Certificate[] establishCertChain(Certificate userCert,
                                             Certificate certToVerify)
        throws Exception
    {
        if (userCert != null) {
            // Make sure that the public key of the certificate reply matches
            // the original public key in the keystore
            PublicKey origPubKey = userCert.getPublicKey();
            PublicKey replyPubKey = certToVerify.getPublicKey();
            if (!origPubKey.equals(replyPubKey)) {
                throw new Exception(rb.getString
                        ("Public.keys.in.reply.and.keystore.don.t.match"));
            }

            // If the two certs are identical, we're done: no need to import
            // anything
            if (certToVerify.equals(userCert)) {
                throw new Exception(rb.getString
                        ("Certificate.reply.and.certificate.in.keystore.are.identical"));
            }
        }

        // Build a hash table of all certificates in the keystore.
        // Use the subject distinguished name as the key into the hash table.
        // All certificates associated with the same subject distinguished
        // name are stored in the same hash table entry as a vector.
        Hashtable<Principal, Vector<Pair<String,X509Certificate>>> certs = null;
        if (keyStore.size() > 0) {
            certs = new Hashtable<>(11);
            keystorecerts2Hashtable(keyStore, certs);
        }
        if (trustcacerts) {
            if (caks!=null && caks.size()>0) {
                if (certs == null) {
                    certs = new Hashtable<>(11);
                }
                keystorecerts2Hashtable(caks, certs);
            }
        }

        // start building chain
        Vector<Pair<String,X509Certificate>> chain = new Vector<>(2);
        if (buildChain(
                new Pair<>(rb.getString("the.input"),
                           (X509Certificate) certToVerify),
                chain, certs)) {
            for (Pair<String,X509Certificate> p : chain) {
                checkWeak(p.fst, p.snd);
            }
            Certificate[] newChain =
                    new Certificate[chain.size()];
            // buildChain() returns chain with self-signed root-cert first and
            // user-cert last, so we need to invert the chain before we store
            // it
            int j=0;
            for (int i=chain.size()-1; i>=0; i--) {
                newChain[j] = chain.elementAt(i).snd;
                j++;
            }
            return newChain;
        } else {
            throw new Exception
                (rb.getString("Failed.to.establish.chain.from.reply"));
        }
    }

    /**
     * Recursively tries to establish chain from pool of certs starting from
     * certToVerify until a self-signed cert is found, and fill the certs found
     * into chain. Each cert in the chain signs the next one.
     *
     * This method is able to recover from an error, say, if certToVerify
     * is signed by certA but certA has no issuer in certs and itself is not
     * self-signed, the method can try another certB that also signs
     * certToVerify and look for signer of certB, etc, etc.
     *
     * Each cert in chain comes with a label showing its origin. The label is
     * used in the warning message when the cert is considered a risk.
     *
     * @param certToVerify the cert that needs to be verified.
     * @param chain the chain that's being built.
     * @param certs the pool of trusted certs
     *
     * @return true if successful, false otherwise.
     */
    private boolean buildChain(Pair<String,X509Certificate> certToVerify,
            Vector<Pair<String,X509Certificate>> chain,
            Hashtable<Principal, Vector<Pair<String,X509Certificate>>> certs) {
        if (isSelfSigned(certToVerify.snd)) {
            // reached self-signed root cert;
            // no verification needed because it's trusted.
            chain.addElement(certToVerify);
            return true;
        }

        Principal issuer = certToVerify.snd.getIssuerDN();

        // Get the issuer's certificate(s)
        Vector<Pair<String,X509Certificate>> vec = certs.get(issuer);
        if (vec == null) {
            return false;
        }

        // Try out each certificate in the vector, until we find one
        // whose public key verifies the signature of the certificate
        // in question.
        for (Enumeration<Pair<String,X509Certificate>> issuerCerts = vec.elements();
             issuerCerts.hasMoreElements(); ) {
            Pair<String,X509Certificate> issuerCert = issuerCerts.nextElement();
            PublicKey issuerPubKey = issuerCert.snd.getPublicKey();
            try {
                certToVerify.snd.verify(issuerPubKey);
            } catch (Exception e) {
                continue;
            }
            if (buildChain(issuerCert, chain, certs)) {
                chain.addElement(certToVerify);
                return true;
            }
        }
        return false;
    }

    /**
     * Prompts user for yes/no decision.
     *
     * @return the user's decision, can only be "YES" or "NO"
     */
    private String getYesNoReply(String prompt)
        throws IOException
    {
        String reply = null;
        int maxRetry = 20;
        do {
            if (maxRetry-- < 0) {
                throw new RuntimeException(rb.getString(
                        "Too.many.retries.program.terminated"));
            }
            System.err.print(prompt);
            System.err.flush();
            reply = (new BufferedReader(new InputStreamReader
                                        (System.in))).readLine();
            if (collator.compare(reply, "") == 0 ||
                collator.compare(reply, rb.getString("n")) == 0 ||
                collator.compare(reply, rb.getString("no")) == 0) {
                reply = "NO";
            } else if (collator.compare(reply, rb.getString("y")) == 0 ||
                       collator.compare(reply, rb.getString("yes")) == 0) {
                reply = "YES";
            } else {
                System.err.println(rb.getString("Wrong.answer.try.again"));
                reply = null;
            }
        } while (reply == null);
        return reply;
    }

    /**
     * Stores the (leaf) certificates of a keystore in a hashtable.
     * All certs belonging to the same CA are stored in a vector that
     * in turn is stored in the hashtable, keyed by the CA's subject DN.
     * Each cert comes with a string label that shows its origin and alias.
     */
    private void keystorecerts2Hashtable(KeyStore ks,
                Hashtable<Principal, Vector<Pair<String,X509Certificate>>> hash)
        throws Exception {

        for (Enumeration<String> aliases = ks.aliases();
                                        aliases.hasMoreElements(); ) {
            String alias = aliases.nextElement();
            Certificate cert = ks.getCertificate(alias);
            if (cert != null) {
                Principal subjectDN = ((X509Certificate)cert).getSubjectDN();
                Pair<String,X509Certificate> pair = new Pair<>(
                        String.format(
                                rb.getString(ks == caks ?
                                        "alias.in.cacerts" :
                                        "alias.in.keystore"),
                                alias),
                        (X509Certificate)cert);
                Vector<Pair<String,X509Certificate>> vec = hash.get(subjectDN);
                if (vec == null) {
                    vec = new Vector<>();
                    vec.addElement(pair);
                } else {
                    if (!vec.contains(pair)) {
                        vec.addElement(pair);
                    }
                }
                hash.put(subjectDN, vec);
            }
        }
    }

    /**
     * Returns the issue time that's specified the -startdate option
     * @param s the value of -startdate option
     */
    private static Date getStartDate(String s) throws IOException {
        Calendar c = new GregorianCalendar();
        if (s != null) {
            IOException ioe = new IOException(
                    rb.getString("Illegal.startdate.value"));
            int len = s.length();
            if (len == 0) {
                throw ioe;
            }
            if (s.charAt(0) == '-' || s.charAt(0) == '+') {
                // Form 1: ([+-]nnn[ymdHMS])+
                int start = 0;
                while (start < len) {
                    int sign = 0;
                    switch (s.charAt(start)) {
                        case '+': sign = 1; break;
                        case '-': sign = -1; break;
                        default: throw ioe;
                    }
                    int i = start+1;
                    for (; i<len; i++) {
                        char ch = s.charAt(i);
                        if (ch < '0' || ch > '9') break;
                    }
                    if (i == start+1) throw ioe;
                    int number = Integer.parseInt(s.substring(start+1, i));
                    if (i >= len) throw ioe;
                    int unit = 0;
                    switch (s.charAt(i)) {
                        case 'y': unit = Calendar.YEAR; break;
                        case 'm': unit = Calendar.MONTH; break;
                        case 'd': unit = Calendar.DATE; break;
                        case 'H': unit = Calendar.HOUR; break;
                        case 'M': unit = Calendar.MINUTE; break;
                        case 'S': unit = Calendar.SECOND; break;
                        default: throw ioe;
                    }
                    c.add(unit, sign * number);
                    start = i + 1;
                }
            } else  {
                // Form 2: [yyyy/mm/dd] [HH:MM:SS]
                String date = null, time = null;
                if (len == 19) {
                    date = s.substring(0, 10);
                    time = s.substring(11);
                    if (s.charAt(10) != ' ')
                        throw ioe;
                } else if (len == 10) {
                    date = s;
                } else if (len == 8) {
                    time = s;
                } else {
                    throw ioe;
                }
                if (date != null) {
                    if (date.matches("\\d\\d\\d\\d\\/\\d\\d\\/\\d\\d")) {
                        c.set(Integer.valueOf(date.substring(0, 4)),
                                Integer.valueOf(date.substring(5, 7))-1,
                                Integer.valueOf(date.substring(8, 10)));
                    } else {
                        throw ioe;
                    }
                }
                if (time != null) {
                    if (time.matches("\\d\\d:\\d\\d:\\d\\d")) {
                        c.set(Calendar.HOUR_OF_DAY, Integer.valueOf(time.substring(0, 2)));
                        c.set(Calendar.MINUTE, Integer.valueOf(time.substring(0, 2)));
                        c.set(Calendar.SECOND, Integer.valueOf(time.substring(0, 2)));
                        c.set(Calendar.MILLISECOND, 0);
                    } else {
                        throw ioe;
                    }
                }
            }
        }
        return c.getTime();
    }

    /**
     * Match a command (may be abbreviated) with a command set.
     * @param s the command provided
     * @param list the legal command set. If there is a null, commands after it
     * are regarded experimental, which means they are supported but their
     * existence should not be revealed to user.
     * @return the position of a single match, or -1 if none matched
     * @throws Exception if s is ambiguous
     */
    private static int oneOf(String s, String... list) throws Exception {
        int[] match = new int[list.length];
        int nmatch = 0;
        int experiment = Integer.MAX_VALUE;
        for (int i = 0; i<list.length; i++) {
            String one = list[i];
            if (one == null) {
                experiment = i;
                continue;
            }
            if (one.toLowerCase(Locale.ENGLISH)
                    .startsWith(s.toLowerCase(Locale.ENGLISH))) {
                match[nmatch++] = i;
            } else {
                StringBuffer sb = new StringBuffer();
                boolean first = true;
                for (char c: one.toCharArray()) {
                    if (first) {
                        sb.append(c);
                        first = false;
                    } else {
                        if (!Character.isLowerCase(c)) {
                            sb.append(c);
                        }
                    }
                }
                if (sb.toString().equalsIgnoreCase(s)) {
                    match[nmatch++] = i;
                }
            }
        }
        if (nmatch == 0) {
            return -1;
        } else if (nmatch == 1) {
            return match[0];
        } else {
            // If multiple matches is in experimental commands, ignore them
            if (match[1] > experiment) {
                return match[0];
            }
            StringBuffer sb = new StringBuffer();
            MessageFormat form = new MessageFormat(rb.getString
                ("command.{0}.is.ambiguous."));
            Object[] source = {s};
            sb.append(form.format(source));
            sb.append("\n    ");
            for (int i=0; i<nmatch && match[i]<experiment; i++) {
                sb.append(' ');
                sb.append(list[match[i]]);
            }
            throw new Exception(sb.toString());
        }
    }

    /**
     * Create a GeneralName object from known types
     * @param t one of 5 known types
     * @param v value
     * @return which one
     */
    private GeneralName createGeneralName(String t, String v)
            throws Exception {
        GeneralNameInterface gn;
        int p = oneOf(t, "EMAIL", "URI", "DNS", "IP", "OID");
        if (p < 0) {
            throw new Exception(rb.getString(
                    "Unrecognized.GeneralName.type.") + t);
        }
        switch (p) {
            case 0: gn = new RFC822Name(v); break;
            case 1: gn = new URIName(v); break;
            case 2: gn = new DNSName(v); break;
            case 3: gn = new IPAddressName(v); break;
            default: gn = new OIDName(v); break; //4
        }
        return new GeneralName(gn);
    }

    private static final String[] extSupported = {
                        "BasicConstraints",
                        "KeyUsage",
                        "ExtendedKeyUsage",
                        "SubjectAlternativeName",
                        "IssuerAlternativeName",
                        "SubjectInfoAccess",
                        "AuthorityInfoAccess",
                        null,
                        "CRLDistributionPoints",
    };

    private ObjectIdentifier findOidForExtName(String type)
            throws Exception {
        switch (oneOf(type, extSupported)) {
            case 0: return PKIXExtensions.BasicConstraints_Id;
            case 1: return PKIXExtensions.KeyUsage_Id;
            case 2: return PKIXExtensions.ExtendedKeyUsage_Id;
            case 3: return PKIXExtensions.SubjectAlternativeName_Id;
            case 4: return PKIXExtensions.IssuerAlternativeName_Id;
            case 5: return PKIXExtensions.SubjectInfoAccess_Id;
            case 6: return PKIXExtensions.AuthInfoAccess_Id;
            case 8: return PKIXExtensions.CRLDistributionPoints_Id;
            default: return new ObjectIdentifier(type);
        }
    }

    /**
     * Create X509v3 extensions from a string representation. Note that the
     * SubjectKeyIdentifierExtension will always be created non-critical besides
     * the extension requested in the <code>extstr</code> argument.
     *
     * @param reqex the requested extensions, can be null, used for -gencert
     * @param ext the original extensions, can be null, used for -selfcert
     * @param extstrs -ext values, Read keytool doc
     * @param pkey the public key for the certificate
     * @param akey the public key for the authority (issuer)
     * @return the created CertificateExtensions
     */
    private CertificateExtensions createV3Extensions(
            CertificateExtensions reqex,
            CertificateExtensions ext,
            List <String> extstrs,
            PublicKey pkey,
            PublicKey akey) throws Exception {

        if (ext != null && reqex != null) {
            // This should not happen
            throw new Exception("One of request and original should be null.");
        }
        if (ext == null) ext = new CertificateExtensions();
        try {
            // name{:critical}{=value}
            // Honoring requested extensions
            if (reqex != null) {
                for(String extstr: extstrs) {
                    if (extstr.toLowerCase(Locale.ENGLISH).startsWith("honored=")) {
                        List<String> list = Arrays.asList(
                                extstr.toLowerCase(Locale.ENGLISH).substring(8).split(","));
                        // First check existence of "all"
                        if (list.contains("all")) {
                            ext = reqex;    // we know ext was null
                        }
                        // one by one for others
                        for (String item: list) {
                            if (item.equals("all")) continue;

                            // add or remove
                            boolean add = true;
                            // -1, unchanged, 0 crtical, 1 non-critical
                            int action = -1;
                            String type = null;
                            if (item.startsWith("-")) {
                                add = false;
                                type = item.substring(1);
                            } else {
                                int colonpos = item.indexOf(':');
                                if (colonpos >= 0) {
                                    type = item.substring(0, colonpos);
                                    action = oneOf(item.substring(colonpos+1),
                                            "critical", "non-critical");
                                    if (action == -1) {
                                        throw new Exception(rb.getString
                                            ("Illegal.value.") + item);
                                    }
                                }
                            }
                            String n = reqex.getNameByOid(findOidForExtName(type));
                            if (add) {
                                Extension e = reqex.get(n);
                                if (!e.isCritical() && action == 0
                                        || e.isCritical() && action == 1) {
                                    e = Extension.newExtension(
                                            e.getExtensionId(),
                                            !e.isCritical(),
                                            e.getExtensionValue());
                                    ext.set(n, e);
                                }
                            } else {
                                ext.delete(n);
                            }
                        }
                        break;
                    }
                }
            }
            for(String extstr: extstrs) {
                String name, value;
                boolean isCritical = false;

                int eqpos = extstr.indexOf('=');
                if (eqpos >= 0) {
                    name = extstr.substring(0, eqpos);
                    value = extstr.substring(eqpos+1);
                } else {
                    name = extstr;
                    value = null;
                }

                int colonpos = name.indexOf(':');
                if (colonpos >= 0) {
                    if (oneOf(name.substring(colonpos+1), "critical") == 0) {
                        isCritical = true;
                    }
                    name = name.substring(0, colonpos);
                }

                if (name.equalsIgnoreCase("honored")) {
                    continue;
                }
                int exttype = oneOf(name, extSupported);
                switch (exttype) {
                    case 0:     // BC
                        int pathLen = -1;
                        boolean isCA = false;
                        if (value == null) {
                            isCA = true;
                        } else {
                            try {   // the abbr format
                                pathLen = Integer.parseInt(value);
                                isCA = true;
                            } catch (NumberFormatException ufe) {
                                // ca:true,pathlen:1
                                for (String part: value.split(",")) {
                                    String[] nv = part.split(":");
                                    if (nv.length != 2) {
                                        throw new Exception(rb.getString
                                                ("Illegal.value.") + extstr);
                                    } else {
                                        if (nv[0].equalsIgnoreCase("ca")) {
                                            isCA = Boolean.parseBoolean(nv[1]);
                                        } else if (nv[0].equalsIgnoreCase("pathlen")) {
                                            pathLen = Integer.parseInt(nv[1]);
                                        } else {
                                            throw new Exception(rb.getString
                                                ("Illegal.value.") + extstr);
                                        }
                                    }
                                }
                            }
                        }
                        ext.set(BasicConstraintsExtension.NAME,
                                new BasicConstraintsExtension(isCritical, isCA,
                                pathLen));
                        break;
                    case 1:     // KU
                        if(value != null) {
                            boolean[] ok = new boolean[9];
                            for (String s: value.split(",")) {
                                int p = oneOf(s,
                                       "digitalSignature",  // (0),
                                       "nonRepudiation",    // (1)
                                       "keyEncipherment",   // (2),
                                       "dataEncipherment",  // (3),
                                       "keyAgreement",      // (4),
                                       "keyCertSign",       // (5),
                                       "cRLSign",           // (6),
                                       "encipherOnly",      // (7),
                                       "decipherOnly",      // (8)
                                       "contentCommitment"  // also (1)
                                       );
                                if (p < 0) {
                                    throw new Exception(rb.getString("Unknown.keyUsage.type.") + s);
                                }
                                if (p == 9) p = 1;
                                ok[p] = true;
                            }
                            KeyUsageExtension kue = new KeyUsageExtension(ok);
                            // The above KeyUsageExtension constructor does not
                            // allow isCritical value, so...
                            ext.set(KeyUsageExtension.NAME, Extension.newExtension(
                                    kue.getExtensionId(),
                                    isCritical,
                                    kue.getExtensionValue()));
                        } else {
                            throw new Exception(rb.getString
                                    ("Illegal.value.") + extstr);
                        }
                        break;
                    case 2:     // EKU
                        if(value != null) {
                            Vector<ObjectIdentifier> v = new Vector<>();
                            for (String s: value.split(",")) {
                                int p = oneOf(s,
                                        "anyExtendedKeyUsage",
                                        "serverAuth",       //1
                                        "clientAuth",       //2
                                        "codeSigning",      //3
                                        "emailProtection",  //4
                                        "",                 //5
                                        "",                 //6
                                        "",                 //7
                                        "timeStamping",     //8
                                        "OCSPSigning"       //9
                                       );
                                if (p < 0) {
                                    try {
                                        v.add(new ObjectIdentifier(s));
                                    } catch (Exception e) {
                                        throw new Exception(rb.getString(
                                                "Unknown.extendedkeyUsage.type.") + s);
                                    }
                                } else if (p == 0) {
                                    v.add(new ObjectIdentifier("2.5.29.37.0"));
                                } else {
                                    v.add(new ObjectIdentifier("1.3.6.1.5.5.7.3." + p));
                                }
                            }
                            ext.set(ExtendedKeyUsageExtension.NAME,
                                    new ExtendedKeyUsageExtension(isCritical, v));
                        } else {
                            throw new Exception(rb.getString
                                    ("Illegal.value.") + extstr);
                        }
                        break;
                    case 3:     // SAN
                    case 4:     // IAN
                        if(value != null) {
                            String[] ps = value.split(",");
                            GeneralNames gnames = new GeneralNames();
                            for(String item: ps) {
                                colonpos = item.indexOf(':');
                                if (colonpos < 0) {
                                    throw new Exception("Illegal item " + item + " in " + extstr);
                                }
                                String t = item.substring(0, colonpos);
                                String v = item.substring(colonpos+1);
                                gnames.add(createGeneralName(t, v));
                            }
                            if (exttype == 3) {
                                ext.set(SubjectAlternativeNameExtension.NAME,
                                        new SubjectAlternativeNameExtension(
                                            isCritical, gnames));
                            } else {
                                ext.set(IssuerAlternativeNameExtension.NAME,
                                        new IssuerAlternativeNameExtension(
                                            isCritical, gnames));
                            }
                        } else {
                            throw new Exception(rb.getString
                                    ("Illegal.value.") + extstr);
                        }
                        break;
                    case 5:     // SIA, always non-critical
                    case 6:     // AIA, always non-critical
                        if (isCritical) {
                            throw new Exception(rb.getString(
                                    "This.extension.cannot.be.marked.as.critical.") + extstr);
                        }
                        if(value != null) {
                            List<AccessDescription> accessDescriptions =
                                    new ArrayList<>();
                            String[] ps = value.split(",");
                            for(String item: ps) {
                                colonpos = item.indexOf(':');
                                int colonpos2 = item.indexOf(':', colonpos+1);
                                if (colonpos < 0 || colonpos2 < 0) {
                                    throw new Exception(rb.getString
                                            ("Illegal.value.") + extstr);
                                }
                                String m = item.substring(0, colonpos);
                                String t = item.substring(colonpos+1, colonpos2);
                                String v = item.substring(colonpos2+1);
                                int p = oneOf(m,
                                        "",
                                        "ocsp",         //1
                                        "caIssuers",    //2
                                        "timeStamping", //3
                                        "",
                                        "caRepository"  //5
                                        );
                                ObjectIdentifier oid;
                                if (p < 0) {
                                    try {
                                        oid = new ObjectIdentifier(m);
                                    } catch (Exception e) {
                                        throw new Exception(rb.getString(
                                                "Unknown.AccessDescription.type.") + m);
                                    }
                                } else {
                                    oid = new ObjectIdentifier("1.3.6.1.5.5.7.48." + p);
                                }
                                accessDescriptions.add(new AccessDescription(
                                        oid, createGeneralName(t, v)));
                            }
                            if (exttype == 5) {
                                ext.set(SubjectInfoAccessExtension.NAME,
                                        new SubjectInfoAccessExtension(accessDescriptions));
                            } else {
                                ext.set(AuthorityInfoAccessExtension.NAME,
                                        new AuthorityInfoAccessExtension(accessDescriptions));
                            }
                        } else {
                            throw new Exception(rb.getString
                                    ("Illegal.value.") + extstr);
                        }
                        break;
                    case 8: // CRL, experimental, only support 1 distributionpoint
                        if(value != null) {
                            String[] ps = value.split(",");
                            GeneralNames gnames = new GeneralNames();
                            for(String item: ps) {
                                colonpos = item.indexOf(':');
                                if (colonpos < 0) {
                                    throw new Exception("Illegal item " + item + " in " + extstr);
                                }
                                String t = item.substring(0, colonpos);
                                String v = item.substring(colonpos+1);
                                gnames.add(createGeneralName(t, v));
                            }
                            ext.set(CRLDistributionPointsExtension.NAME,
                                    new CRLDistributionPointsExtension(
                                        isCritical, Collections.singletonList(
                                        new DistributionPoint(gnames, null, null))));
                        } else {
                            throw new Exception(rb.getString
                                    ("Illegal.value.") + extstr);
                        }
                        break;
                    case -1:
                        ObjectIdentifier oid = new ObjectIdentifier(name);
                        byte[] data = null;
                        if (value != null) {
                            data = new byte[value.length() / 2 + 1];
                            int pos = 0;
                            for (char c: value.toCharArray()) {
                                int hex;
                                if (c >= '0' && c <= '9') {
                                    hex = c - '0' ;
                                } else if (c >= 'A' && c <= 'F') {
                                    hex = c - 'A' + 10;
                                } else if (c >= 'a' && c <= 'f') {
                                    hex = c - 'a' + 10;
                                } else {
                                    continue;
                                }
                                if (pos % 2 == 0) {
                                    data[pos/2] = (byte)(hex << 4);
                                } else {
                                    data[pos/2] += hex;
                                }
                                pos++;
                            }
                            if (pos % 2 != 0) {
                                throw new Exception(rb.getString(
                                        "Odd.number.of.hex.digits.found.") + extstr);
                            }
                            data = Arrays.copyOf(data, pos/2);
                        } else {
                            data = new byte[0];
                        }
                        ext.set(oid.toString(), new Extension(oid, isCritical,
                                new DerValue(DerValue.tag_OctetString, data)
                                        .toByteArray()));
                        break;
                    default:
                        throw new Exception(rb.getString(
                                "Unknown.extension.type.") + extstr);
                }
            }
            // always non-critical
            ext.set(SubjectKeyIdentifierExtension.NAME,
                    new SubjectKeyIdentifierExtension(
                        new KeyIdentifier(pkey).getIdentifier()));
            if (akey != null && !pkey.equals(akey)) {
                ext.set(AuthorityKeyIdentifierExtension.NAME,
                        new AuthorityKeyIdentifierExtension(
                        new KeyIdentifier(akey), null, null));
            }
        } catch(IOException e) {
            throw new RuntimeException(e);
        }
        return ext;
    }

    private boolean isTrustedCert(Certificate cert) throws KeyStoreException {
        if (caks != null && caks.getCertificateAlias(cert) != null) {
            return true;
        } else {
            String inKS = keyStore.getCertificateAlias(cert);
            return inKS != null && keyStore.isCertificateEntry(inKS);
        }
    }

    private void checkWeak(String label, String sigAlg, Key key) {

        if (sigAlg != null && !DISABLED_CHECK.permits(
                SIG_PRIMITIVE_SET, sigAlg, null)) {
            weakWarnings.add(String.format(
                    rb.getString("whose.sigalg.risk"), label, sigAlg));
        }
        if (key != null && !DISABLED_CHECK.permits(SIG_PRIMITIVE_SET, key)) {
            weakWarnings.add(String.format(
                    rb.getString("whose.key.risk"),
                    label,
                    String.format(rb.getString("key.bit"),
                            KeyUtil.getKeySize(key), key.getAlgorithm())));
        }
    }

    private void checkWeak(String label, Certificate[] certs)
            throws KeyStoreException {
        for (int i = 0; i < certs.length; i++) {
            Certificate cert = certs[i];
            if (cert instanceof X509Certificate) {
                X509Certificate xc = (X509Certificate)cert;
                String fullLabel = label;
                if (certs.length > 1) {
                    fullLabel = oneInMany(label, i, certs.length);
                }
                checkWeak(fullLabel, xc);
            }
        }
    }

    private void checkWeak(String label, Certificate cert)
            throws KeyStoreException {
        if (cert instanceof X509Certificate) {
            X509Certificate xc = (X509Certificate)cert;
            // No need to check the sigalg of a trust anchor
            String sigAlg = isTrustedCert(cert) ? null : xc.getSigAlgName();
            checkWeak(label, sigAlg, xc.getPublicKey());
        }
    }

    private void checkWeak(String label, PKCS10 p10) {
        checkWeak(label, p10.getSigAlg(), p10.getSubjectPublicKeyInfo());
    }

    private void checkWeak(String label, CRL crl, Key key) {
        if (crl instanceof X509CRLImpl) {
            X509CRLImpl impl = (X509CRLImpl)crl;
            checkWeak(label, impl.getSigAlgName(), key);
        }
    }

    private void printWeakWarnings(boolean newLine) {
        if (!weakWarnings.isEmpty() && !nowarn) {
            System.err.println("\nWarning:");
            for (String warning : weakWarnings) {
                System.err.println(warning);
            }
            if (newLine) {
                // When calling before a yes/no prompt, add a new line
                System.err.println();
            }
        }
        weakWarnings.clear();
    }

    /**
     * Prints the usage of this tool.
     */
    private void usage() {
        if (command != null) {
            System.err.println("keytool " + command +
                    rb.getString(".OPTION."));
            System.err.println();
            System.err.println(rb.getString(command.description));
            System.err.println();
            System.err.println(rb.getString("Options."));
            System.err.println();

            // Left and right sides of the options list
            String[] left = new String[command.options.length];
            String[] right = new String[command.options.length];

            // Check if there's an unknown option
            boolean found = false;

            // Length of left side of options list
            int lenLeft = 0;
            for (int j=0; j<left.length; j++) {
                Option opt = command.options[j];
                left[j] = opt.toString();
                if (opt.arg != null) left[j] += " " + opt.arg;
                if (left[j].length() > lenLeft) {
                    lenLeft = left[j].length();
                }
                right[j] = rb.getString(opt.description);
            }
            for (int j=0; j<left.length; j++) {
                System.err.printf(" %-" + lenLeft + "s  %s\n",
                        left[j], right[j]);
            }
            System.err.println();
            System.err.println(rb.getString(
                    "Use.keytool.help.for.all.available.commands"));
        } else {
            System.err.println(rb.getString(
                    "Key.and.Certificate.Management.Tool"));
            System.err.println();
            System.err.println(rb.getString("Commands."));
            System.err.println();
            for (Command c: Command.values()) {
                if (c == KEYCLONE) break;
                System.err.printf(" %-20s%s\n", c, rb.getString(c.description));
            }
            System.err.println();
            System.err.println(rb.getString(
                    "Use.keytool.command.name.help.for.usage.of.command.name"));
        }
    }

    private void tinyHelp() {
        usage();
        if (debug) {
            throw new RuntimeException("NO BIG ERROR, SORRY");
        } else {
            System.exit(1);
        }
    }

    private void errorNeedArgument(String flag) {
        Object[] source = {flag};
        System.err.println(new MessageFormat(
                rb.getString("Command.option.flag.needs.an.argument.")).format(source));
        tinyHelp();
    }

    private char[] getPass(String modifier, String arg) {
        char[] output = KeyStoreUtil.getPassWithModifier(modifier, arg, rb);
        if (output != null) return output;
        tinyHelp();
        return null;    // Useless, tinyHelp() already exits.
    }
}

// This class is exactly the same as com.sun.tools.javac.util.Pair,
// it's copied here since the original one is not included in JRE.
class Pair<A, B> {

    public final A fst;
    public final B snd;

    public Pair(A fst, B snd) {
        this.fst = fst;
        this.snd = snd;
    }

    public String toString() {
        return "Pair[" + fst + "," + snd + "]";
    }

    public boolean equals(Object other) {
        return
            other instanceof Pair &&
            Objects.equals(fst, ((Pair)other).fst) &&
            Objects.equals(snd, ((Pair)other).snd);
    }

    public int hashCode() {
        if (fst == null) return (snd == null) ? 0 : snd.hashCode() + 1;
        else if (snd == null) return fst.hashCode() + 2;
        else return fst.hashCode() * 17 + snd.hashCode();
    }

    public static <A,B> Pair<A,B> of(A a, B b) {
        return new Pair<>(a,b);
    }
}
<|MERGE_RESOLUTION|>--- conflicted
+++ resolved
@@ -1711,17 +1711,9 @@
             if ("EC".equalsIgnoreCase(keyAlgName)) {
                 keysize = SecurityProviderConstants.DEF_EC_KEY_SIZE;
             } else if ("RSA".equalsIgnoreCase(keyAlgName)) {
-<<<<<<< HEAD
-                // hardcode for now as DEF_RSA_KEY_SIZE is still 1024
-                keysize = 2048; // SecurityProviderConstants.DEF_RSA_KEY_SIZE;
-            } else if ("DSA".equalsIgnoreCase(keyAlgName)) {
-                // hardcode for now as DEF_DSA_KEY_SIZE is still 1024
-                keysize = 2048;
-=======
                 keysize = SecurityProviderConstants.DEF_RSA_KEY_SIZE;
             } else if ("DSA".equalsIgnoreCase(keyAlgName)) {
                 keysize = SecurityProviderConstants.DEF_DSA_KEY_SIZE;
->>>>>>> 7b97339b
             }
         }
 
